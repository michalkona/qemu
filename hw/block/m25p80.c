--- conflicted
+++ resolved
@@ -26,6 +26,7 @@
 #include "sysemu/blockdev.h"
 #include "hw/ssi.h"
 #include "qemu/config-file.h"
+#include "qemu/log.h"
 
 #ifndef M25P80_ERR_DEBUG
 #define M25P80_ERR_DEBUG 0
@@ -33,8 +34,8 @@
 
 #define DB_PRINT_L(level, ...) do { \
     if (M25P80_ERR_DEBUG > (level)) { \
-        fprintf(stderr,  ": %s: ", __func__); \
-        fprintf(stderr, ## __VA_ARGS__); \
+        qemu_log_mask_level(DEV_LOG_SPI_DEV, level, ": %s: ", __func__); \
+        qemu_log_mask_level(DEV_LOG_SPI_DEV, level, ## __VA_ARGS__); \
     } \
 } while (0);
 
@@ -62,6 +63,9 @@
     uint32_t n_sectors;
     uint32_t page_size;
     uint8_t flags;
+
+    uint8_t manf_id;
+    uint8_t dev_id;
 } FlashPartInfo;
 
 /* FIXME: Make this accessible as a debug mode utility */
@@ -77,10 +81,12 @@
 
 /* adapted from linux */
 
-#define INFO(_part_name, _jedec, _ext_jedec, _sector_size, _n_sectors, _flags)\
+#define INFO(_part_name, _jedec, _ext_jedec, _manf_id, _dev_id, _sector_size, _n_sectors, _flags)\
     .part_name = (_part_name),\
     .jedec = (_jedec),\
     .ext_jedec = (_ext_jedec),\
+    .manf_id = (_manf_id), \
+    .dev_id = (_dev_id), \
     .sector_size = (_sector_size),\
     .n_sectors = (_n_sectors),\
     .page_size = 256,\
@@ -92,134 +98,135 @@
 
 static const FlashPartInfo known_devices[] = {
     /* Atmel -- some are (confusingly) marketed as "DataFlash" */
-    { INFO("at25fs010",   0x1f6601,      0,  32 << 10,   4, ER_4K) },
-    { INFO("at25fs040",   0x1f6604,      0,  64 << 10,   8, ER_4K) },
-
-    { INFO("at25df041a",  0x1f4401,      0,  64 << 10,   8, ER_4K) },
-    { INFO("at25df321a",  0x1f4701,      0,  64 << 10,  64, ER_4K) },
-    { INFO("at25df641",   0x1f4800,      0,  64 << 10, 128, ER_4K) },
-
-    { INFO("at26f004",    0x1f0400,      0,  64 << 10,   8, ER_4K) },
-    { INFO("at26df081a",  0x1f4501,      0,  64 << 10,  16, ER_4K) },
-    { INFO("at26df161a",  0x1f4601,      0,  64 << 10,  32, ER_4K) },
-    { INFO("at26df321",   0x1f4700,      0,  64 << 10,  64, ER_4K) },
-
-    { INFO("at45db081d",  0x1f2500,      0,  64 << 10,  16, ER_4K) },
+    { INFO("at25fs010",   0x1f6601,      0, 0x00, 0x00,  32 << 10,   4, ER_4K) },
+    { INFO("at25fs040",   0x1f6604,      0, 0x00, 0x00,  64 << 10,   8, ER_4K) },
+
+    { INFO("at25df041a",  0x1f4401,      0, 0x00, 0x00,  64 << 10,   8, ER_4K) },
+    { INFO("at25df321a",  0x1f4701,      0, 0x00, 0x00,  64 << 10,  64, ER_4K) },
+    { INFO("at25df641",   0x1f4800,      0, 0x00, 0x00,  64 << 10, 128, ER_4K) },
+
+    { INFO("at26f004",    0x1f0400,      0, 0x00, 0x00,  64 << 10,   8, ER_4K) },
+    { INFO("at26df081a",  0x1f4501,      0, 0x00, 0x00,  64 << 10,  16, ER_4K) },
+    { INFO("at26df161a",  0x1f4601,      0, 0x00, 0x00,  64 << 10,  32, ER_4K) },
+    { INFO("at26df321",   0x1f4700,      0, 0x00, 0x00,  64 << 10,  64, ER_4K) },
+
+    { INFO("at45db081d",  0x1f2500,      0, 0x00, 0x00,  64 << 10,  16, ER_4K) },
 
     /* EON -- en25xxx */
-    { INFO("en25f32",     0x1c3116,      0,  64 << 10,  64, ER_4K) },
-    { INFO("en25p32",     0x1c2016,      0,  64 << 10,  64, 0) },
-    { INFO("en25q32b",    0x1c3016,      0,  64 << 10,  64, 0) },
-    { INFO("en25p64",     0x1c2017,      0,  64 << 10, 128, 0) },
-    { INFO("en25q64",     0x1c3017,      0,  64 << 10, 128, ER_4K) },
+    { INFO("en25f32",     0x1c3116,      0, 0x00, 0x00,  64 << 10,  64, ER_4K) },
+    { INFO("en25p32",     0x1c2016,      0, 0x00, 0x00,  64 << 10,  64, 0) },
+    { INFO("en25q32b",    0x1c3016,      0, 0x00, 0x00,  64 << 10,  64, 0) },
+    { INFO("en25p64",     0x1c2017,      0, 0x00, 0x00,  64 << 10, 128, 0) },
+    { INFO("en25q64",     0x1c3017,      0, 0x00, 0x00,  64 << 10, 128, ER_4K) },
 
     /* GigaDevice */
-    { INFO("gd25q32",     0xc84016,      0,  64 << 10,  64, ER_4K) },
-    { INFO("gd25q64",     0xc84017,      0,  64 << 10, 128, ER_4K) },
+    { INFO("gd25q32",     0xc84016,      0, 0x00, 0x00,  64 << 10,  64, ER_4K) },
+    { INFO("gd25q64",     0xc84017,      0, 0x00, 0x00,  64 << 10, 128, ER_4K) },
 
     /* Intel/Numonyx -- xxxs33b */
-    { INFO("160s33b",     0x898911,      0,  64 << 10,  32, 0) },
-    { INFO("320s33b",     0x898912,      0,  64 << 10,  64, 0) },
-    { INFO("640s33b",     0x898913,      0,  64 << 10, 128, 0) },
-    { INFO("n25q064",     0x20ba17,      0,  64 << 10, 128, 0) },
+    { INFO("160s33b",     0x898911,      0, 0x00, 0x00,  64 << 10,  32, 0) },
+    { INFO("320s33b",     0x898912,      0, 0x00, 0x00,  64 << 10,  64, 0) },
+    { INFO("640s33b",     0x898913,      0, 0x00, 0x00,  64 << 10, 128, 0) },
+    { INFO("n25q064",     0x20ba17,      0, 0x00, 0x00,  64 << 10, 128, 0) },
 
     /* Macronix */
-    { INFO("mx25l2005a",  0xc22012,      0,  64 << 10,   4, ER_4K) },
-    { INFO("mx25l4005a",  0xc22013,      0,  64 << 10,   8, ER_4K) },
-    { INFO("mx25l8005",   0xc22014,      0,  64 << 10,  16, 0) },
-    { INFO("mx25l1606e",  0xc22015,      0,  64 << 10,  32, ER_4K) },
-    { INFO("mx25l3205d",  0xc22016,      0,  64 << 10,  64, 0) },
-    { INFO("mx25l6405d",  0xc22017,      0,  64 << 10, 128, 0) },
-    { INFO("mx25l12805d", 0xc22018,      0,  64 << 10, 256, 0) },
-    { INFO("mx25l12855e", 0xc22618,      0,  64 << 10, 256, 0) },
-    { INFO("mx25l25635e", 0xc22019,      0,  64 << 10, 512, 0) },
-    { INFO("mx25l25655e", 0xc22619,      0,  64 << 10, 512, 0) },
+    { INFO("mx25l2005a",  0xc22012,      0, 0x00, 0x00,  64 << 10,   4, ER_4K) },
+    { INFO("mx25l4005a",  0xc22013,      0, 0x00, 0x00,  64 << 10,   8, ER_4K) },
+    { INFO("mx25l8005",   0xc22014,      0, 0x00, 0x00,  64 << 10,  16, 0) },
+    { INFO("mx25l1606e",  0xc22015,      0, 0x00, 0x00,  64 << 10,  32, ER_4K) },
+    { INFO("mx25l3205d",  0xc22016,      0, 0x00, 0x00,  64 << 10,  64, 0) },
+    { INFO("mx25l6405d",  0xc22017,      0, 0x00, 0x00,  64 << 10, 128, 0) },
+    { INFO("mx25l12805d", 0xc22018,      0, 0x00, 0x00,  64 << 10, 256, 0) },
+    { INFO("mx25l12855e", 0xc22618,      0, 0x00, 0x00,  64 << 10, 256, 0) },
+    { INFO("mx25l25635e", 0xc22019,      0, 0x00, 0x00,  64 << 10, 512, 0) },
+    { INFO("mx25l25655e", 0xc22619,      0, 0x00, 0x00,  64 << 10, 512, 0) },
 
     /* Micron */
-    { INFO("n25q032a11",  0x20bb16,      0,  64 << 10,  64, ER_4K) },
-    { INFO("n25q032a13",  0x20ba16,      0,  64 << 10,  64, ER_4K) },
-    { INFO("n25q064a11",  0x20bb17,      0,  64 << 10, 128, ER_4K) },
-    { INFO("n25q064a13",  0x20ba17,      0,  64 << 10, 128, ER_4K) },
-    { INFO("n25q128a11",  0x20bb18,      0,  64 << 10, 256, ER_4K) },
-    { INFO("n25q128a13",  0x20ba18,      0,  64 << 10, 256, ER_4K) },
-    { INFO("n25q256a11",  0x20bb19,      0,  64 << 10, 512, ER_4K) },
-    { INFO("n25q256a13",  0x20ba19,      0,  64 << 10, 512, ER_4K) },
+    { INFO("n25q032a11",  0x20bb16,      0, 0x00, 0x00,  64 << 10,  64, ER_4K) },
+    { INFO("n25q032a13",  0x20ba16,      0, 0x00, 0x00,  64 << 10,  64, ER_4K) },
+    { INFO("n25q064a11",  0x20bb17,      0, 0x00, 0x00,  64 << 10, 128, ER_4K) },
+    { INFO("n25q064a13",  0x20ba17,      0, 0x00, 0x00,  64 << 10, 128, ER_4K) },
+    { INFO("n25q128a11",  0x20bb18,      0, 0x00, 0x00,  64 << 10, 256, ER_4K) },
+    { INFO("n25q128a13",  0x20ba18,      0, 0x00, 0x00,  64 << 10, 256, ER_4K) },
+    { INFO("n25q256a11",  0x20bb19,      0, 0x00, 0x00,  64 << 10, 512, ER_4K) },
+    { INFO("n25q256a13",  0x20ba19,      0, 0x00, 0x00,  64 << 10, 512, ER_4K) },
+    { INFO("n25q512a11",  0x20bb20,      0, 0x00, 0x00,  64 << 10, 1024, ER_4K) },
+    { INFO("n25q512a13",  0x20ba20,      0, 0x00, 0x00,  64 << 10, 1024, ER_4K) },
 
     /* Spansion -- single (large) sector size only, at least
      * for the chips listed here (without boot sectors).
      */
-    { INFO("s25sl032p",   0x010215, 0x4d00,  64 << 10,  64, ER_4K) },
-    { INFO("s25sl064p",   0x010216, 0x4d00,  64 << 10, 128, ER_4K) },
-    { INFO("s25fl256s0",  0x010219, 0x4d00, 256 << 10, 128, 0) },
-    { INFO("s25fl256s1",  0x010219, 0x4d01,  64 << 10, 512, 0) },
-    { INFO("s25fl512s",   0x010220, 0x4d00, 256 << 10, 256, 0) },
-    { INFO("s70fl01gs",   0x010221, 0x4d00, 256 << 10, 256, 0) },
-    { INFO("s25sl12800",  0x012018, 0x0300, 256 << 10,  64, 0) },
-    { INFO("s25sl12801",  0x012018, 0x0301,  64 << 10, 256, 0) },
-    { INFO("s25fl129p0",  0x012018, 0x4d00, 256 << 10,  64, 0) },
-    { INFO("s25fl129p1",  0x012018, 0x4d01,  64 << 10, 256, 0) },
-    { INFO("s25sl004a",   0x010212,      0,  64 << 10,   8, 0) },
-    { INFO("s25sl008a",   0x010213,      0,  64 << 10,  16, 0) },
-    { INFO("s25sl016a",   0x010214,      0,  64 << 10,  32, 0) },
-    { INFO("s25sl032a",   0x010215,      0,  64 << 10,  64, 0) },
-    { INFO("s25sl064a",   0x010216,      0,  64 << 10, 128, 0) },
-    { INFO("s25fl016k",   0xef4015,      0,  64 << 10,  32, ER_4K | ER_32K) },
-    { INFO("s25fl064k",   0xef4017,      0,  64 << 10, 128, ER_4K | ER_32K) },
+    { INFO("s25sl032p",   0x010215, 0x4d00, 0x00, 0x00,  64 << 10,  64, ER_4K) },
+    { INFO("s25sl064p",   0x010216, 0x4d00, 0x00, 0x00,  64 << 10, 128, ER_4K) },
+    { INFO("s25fl256s0",  0x010219, 0x4d00, 0x00, 0x00, 256 << 10, 128, 0) },
+    { INFO("s25fl256s1",  0x010219, 0x4d01, 0x00, 0x00,  64 << 10, 512, 0) },
+    { INFO("s25fl512s",   0x010220, 0x4d00, 0x00, 0x00, 256 << 10, 256, 0) },
+    { INFO("s70fl01gs",   0x010221, 0x4d00, 0x00, 0x00, 256 << 10, 256, 0) },
+    { INFO("s25sl12800",  0x012018, 0x0300, 0x00, 0x00, 256 << 10,  64, 0) },
+    { INFO("s25sl12801",  0x012018, 0x0301, 0x00, 0x00,  64 << 10, 256, 0) },
+    { INFO("s25fl129p0",  0x012018, 0x4d00, 0x00, 0x00, 256 << 10,  64, 0) },
+    { INFO("s25fl129p1",  0x012018, 0x4d01, 0x00, 0x00,  64 << 10, 256, 0) },
+    { INFO("s25sl004a",   0x010212,      0, 0x00, 0x00,  64 << 10,   8, 0) },
+    { INFO("s25sl008a",   0x010213,      0, 0x00, 0x00,  64 << 10,  16, 0) },
+    { INFO("s25sl016a",   0x010214,      0, 0x00, 0x00,  64 << 10,  32, 0) },
+    { INFO("s25sl032a",   0x010215,      0, 0x00, 0x00,  64 << 10,  64, 0) },
+    { INFO("s25sl064a",   0x010216,      0, 0x00, 0x00,  64 << 10, 128, 0) },
+    { INFO("s25fl016k",   0xef4015,      0, 0x00, 0x00,  64 << 10,  32, ER_4K | ER_32K) },
+    { INFO("s25fl064k",   0xef4017,      0, 0x00, 0x00,  64 << 10, 128, ER_4K | ER_32K) },
 
     /* SST -- large erase sizes are "overlays", "sectors" are 4<< 10 */
-    { INFO("sst25vf040b", 0xbf258d,      0,  64 << 10,   8, ER_4K) },
-    { INFO("sst25vf080b", 0xbf258e,      0,  64 << 10,  16, ER_4K) },
-    { INFO("sst25vf016b", 0xbf2541,      0,  64 << 10,  32, ER_4K) },
-    { INFO("sst25vf032b", 0xbf254a,      0,  64 << 10,  64, ER_4K) },
-    { INFO("sst25wf512",  0xbf2501,      0,  64 << 10,   1, ER_4K) },
-    { INFO("sst25wf010",  0xbf2502,      0,  64 << 10,   2, ER_4K) },
-    { INFO("sst25wf020",  0xbf2503,      0,  64 << 10,   4, ER_4K) },
-    { INFO("sst25wf040",  0xbf2504,      0,  64 << 10,   8, ER_4K) },
+    { INFO("sst25vf040b", 0xbf258d,      0, 0x00, 0x00,  64 << 10,   8, ER_4K) },
+    { INFO("sst25vf080b", 0xbf258e,      0, 0x00, 0x00,  64 << 10,  16, ER_4K) },
+    { INFO("sst25vf016b", 0xbf2541,      0, 0x00, 0x00,  64 << 10,  32, ER_4K) },
+    { INFO("sst25vf032b", 0xbf254a,      0, 0x00, 0x00,  64 << 10,  64, ER_4K) },
+    { INFO("sst25wf512",  0xbf2501,      0, 0x00, 0x00,  64 << 10,   1, ER_4K) },
+    { INFO("sst25wf010",  0xbf2502,      0, 0x00, 0x00,  64 << 10,   2, ER_4K) },
+    { INFO("sst25wf020",  0xbf2503,      0, 0x00, 0x00,  64 << 10,   4, ER_4K) },
+    { INFO("sst25wf040",  0xbf2504,      0, 0x00, 0x00,  64 << 10,   8, ER_4K) },
+    { INFO("sst25wf080",  0xbf2505,      0, 0xbf, 0x05,  64 << 10,  16, ER_4K) },
 
     /* ST Microelectronics -- newer production may have feature updates */
-    { INFO("m25p05",      0x202010,      0,  32 << 10,   2, 0) },
-    { INFO("m25p10",      0x202011,      0,  32 << 10,   4, 0) },
-    { INFO("m25p20",      0x202012,      0,  64 << 10,   4, 0) },
-    { INFO("m25p40",      0x202013,      0,  64 << 10,   8, 0) },
-    { INFO("m25p80",      0x202014,      0,  64 << 10,  16, 0) },
-    { INFO("m25p16",      0x202015,      0,  64 << 10,  32, 0) },
-    { INFO("m25p32",      0x202016,      0,  64 << 10,  64, 0) },
-    { INFO("m25p64",      0x202017,      0,  64 << 10, 128, 0) },
-    { INFO("m25p128",     0x202018,      0, 256 << 10,  64, 0) },
-    { INFO("n25q032",     0x20ba16,      0,  64 << 10,  64, 0) },
-
-    { INFO("m45pe10",     0x204011,      0,  64 << 10,   2, 0) },
-    { INFO("m45pe80",     0x204014,      0,  64 << 10,  16, 0) },
-    { INFO("m45pe16",     0x204015,      0,  64 << 10,  32, 0) },
-
-    { INFO("m25pe20",     0x208012,      0,  64 << 10,   4, 0) },
-    { INFO("m25pe80",     0x208014,      0,  64 << 10,  16, 0) },
-    { INFO("m25pe16",     0x208015,      0,  64 << 10,  32, ER_4K) },
-
-    { INFO("m25px32",     0x207116,      0,  64 << 10,  64, ER_4K) },
-    { INFO("m25px32-s0",  0x207316,      0,  64 << 10,  64, ER_4K) },
-    { INFO("m25px32-s1",  0x206316,      0,  64 << 10,  64, ER_4K) },
-    { INFO("m25px64",     0x207117,      0,  64 << 10, 128, 0) },
+    { INFO("m25p05",      0x202010,      0, 0x00, 0x00,  32 << 10,   2, 0) },
+    { INFO("m25p10",      0x202011,      0, 0x00, 0x00,  32 << 10,   4, 0) },
+    { INFO("m25p20",      0x202012,      0, 0x00, 0x00,  64 << 10,   4, 0) },
+    { INFO("m25p40",      0x202013,      0, 0x00, 0x00,  64 << 10,   8, 0) },
+    { INFO("m25p80",      0x202014,      0, 0x00, 0x00,  64 << 10,  16, 0) },
+    { INFO("m25p16",      0x202015,      0, 0x00, 0x00,  64 << 10,  32, 0) },
+    { INFO("m25p32",      0x202016,      0, 0x00, 0x00,  64 << 10,  64, 0) },
+    { INFO("m25p64",      0x202017,      0, 0x00, 0x00,  64 << 10, 128, 0) },
+    { INFO("m25p128",     0x202018,      0, 0x00, 0x00, 256 << 10,  64, 0) },
+    { INFO("n25q032",     0x20ba16,      0, 0x00, 0x00,  64 << 10,  64, 0) },
+
+    { INFO("m45pe10",     0x204011,      0, 0x00, 0x00,  64 << 10,   2, 0) },
+    { INFO("m45pe80",     0x204014,      0, 0x00, 0x00,  64 << 10,  16, 0) },
+    { INFO("m45pe16",     0x204015,      0, 0x00, 0x00,  64 << 10,  32, 0) },
+
+    { INFO("m25pe20",     0x208012,      0, 0x00, 0x00,  64 << 10,   4, 0) },
+    { INFO("m25pe80",     0x208014,      0, 0x00, 0x00,  64 << 10,  16, 0) },
+    { INFO("m25pe16",     0x208015,      0, 0x00, 0x00,  64 << 10,  32, ER_4K) },
+
+    { INFO("m25px32",     0x207116,      0, 0x00, 0x00,  64 << 10,  64, ER_4K) },
+    { INFO("m25px32-s0",  0x207316,      0, 0x00, 0x00,  64 << 10,  64, ER_4K) },
+    { INFO("m25px32-s1",  0x206316,      0, 0x00, 0x00,  64 << 10,  64, ER_4K) },
+    { INFO("m25px64",     0x207117,      0, 0x00, 0x00,  64 << 10, 128, 0) },
 
     /* Winbond -- w25x "blocks" are 64k, "sectors" are 4KiB */
-    { INFO("w25x10",      0xef3011,      0,  64 << 10,   2, ER_4K) },
-    { INFO("w25x20",      0xef3012,      0,  64 << 10,   4, ER_4K) },
-    { INFO("w25x40",      0xef3013,      0,  64 << 10,   8, ER_4K) },
-    { INFO("w25x80",      0xef3014,      0,  64 << 10,  16, ER_4K) },
-    { INFO("w25x16",      0xef3015,      0,  64 << 10,  32, ER_4K) },
-    { INFO("w25x32",      0xef3016,      0,  64 << 10,  64, ER_4K) },
-    { INFO("w25q32",      0xef4016,      0,  64 << 10,  64, ER_4K) },
-    { INFO("w25q32dw",    0xef6016,      0,  64 << 10,  64, ER_4K) },
-    { INFO("w25x64",      0xef3017,      0,  64 << 10, 128, ER_4K) },
-    { INFO("w25q64",      0xef4017,      0,  64 << 10, 128, ER_4K) },
-    { INFO("w25q80",      0xef5014,      0,  64 << 10,  16, ER_4K) },
-    { INFO("w25q80bl",    0xef4014,      0,  64 << 10,  16, ER_4K) },
-    { INFO("w25q256",     0xef4019,      0,  64 << 10, 512, ER_4K) },
+    { INFO("w25x10",      0xef3011,      0, 0x00, 0x00,  64 << 10,   2, ER_4K) },
+    { INFO("w25x20",      0xef3012,      0, 0x00, 0x00,  64 << 10,   4, ER_4K) },
+    { INFO("w25x40",      0xef3013,      0, 0x00, 0x00,  64 << 10,   8, ER_4K) },
+    { INFO("w25x80",      0xef3014,      0, 0x00, 0x00,  64 << 10,  16, ER_4K) },
+    { INFO("w25x16",      0xef3015,      0, 0x00, 0x00,  64 << 10,  32, ER_4K) },
+    { INFO("w25x32",      0xef3016,      0, 0x00, 0x00,  64 << 10,  64, ER_4K) },
+    { INFO("w25q32",      0xef4016,      0, 0x00, 0x00,  64 << 10,  64, ER_4K) },
+    { INFO("w25q32dw",    0xef6016,      0, 0x00, 0x00,  64 << 10,  64, ER_4K) },
+    { INFO("w25x64",      0xef3017,      0, 0x00, 0x00,  64 << 10, 128, ER_4K) },
+    { INFO("w25q64",      0xef4017,      0, 0x00, 0x00,  64 << 10, 128, ER_4K) },
+    { INFO("w25q80",      0xef5014,      0, 0x00, 0x00,  64 << 10,  16, ER_4K) },
+    { INFO("w25q80bl",    0xef4014,      0, 0x00, 0x00,  64 << 10,  16, ER_4K) },
+    { INFO("w25q256",     0xef4019,      0, 0x00, 0x00,  64 << 10, 512, ER_4K) },
 
     /* Numonyx -- n25q128 */
-    { INFO("n25q128",      0x20ba18,      0,  64 << 10, 256, 0) },
-    { INFO("n25q128al1",   0x20ba18,      0,  64 << 10, 256, 0) },
-    { INFO("n25q128a13",   0x20ba18,      0,  64 << 10, 256, 0) },
+    { INFO("n25q128",      0x20ba18,      0, 0x00, 0x00,  64 << 10, 256, 0) },
 };
 
 typedef enum {
@@ -227,24 +234,36 @@
     WRSR = 0x1,
     WRDI = 0x4,
     RDSR = 0x5,
+    RDFSR = 0x70,
     WREN = 0x6,
+    BRRD = 0x16,
+    BRWR = 0x17,
     JEDEC_READ = 0x9f,
-    BULK_ERASE = 0xc7,
-
-    READ = 0x3,
-    FAST_READ = 0xb,
-    DOR = 0x3b,
-    QOR = 0x6b,
-    DIOR = 0xbb,
-    QIOR = 0xeb,
-
-    PP = 0x2,
-    DPP = 0xa2,
-    QPP = 0x32,
+    RDID_90 = 0x90,
+    RDID_AB = 0xab,
+    READ_EXT_ADDR = 0xc8,
+    WRITE_EXT_ADDR = 0xc5,
+    ENTR_4B_ADDR = 0xb7,
+    EXIT_4B_ADDR = 0xe9,
+
+    BULK_ERASE_C7 = 0xc7,
+    BULK_ERASE_60 = 0x60,
+
+    READ = 0x3,                 READ_4 = 0x13,
+    FAST_READ = 0xb,            FAST_READ_4 = 0x0c,
+    DOR = 0x3b,                 DOR_4 = 0x3c,
+    QOR = 0x6b,                 QOR_4 = 0x6c,
+    DIOR = 0xbb,                DIOR_4 = 0xbc,
+    QIOR = 0xeb,                QIOR_4 = 0xec,
+
+    PP = 0x2,                   PP_4 = 0x12,
+    DPP = 0xa2,                 /* FIXME: figure out DPP_4 */
+    QPP = 0x32,                 QPP_4 = 0x34,
+    AAI = 0xad,
 
     ERASE_4K = 0x20,
     ERASE_32K = 0x52,
-    ERASE_SECTOR = 0xd8,
+    ERASE_SECTOR = 0xd8,        ERASE_SECTOR_4 = 0xdc,
 } FlashCMD;
 
 typedef enum {
@@ -270,13 +289,17 @@
     uint8_t data[16];
     uint32_t len;
     uint32_t pos;
+    bool data_read_loop;
     uint8_t needed_bytes;
     uint8_t cmd_in_progress;
     uint64_t cur_addr;
     bool write_enable;
 
+    bool aai_in_progress;
+    bool addr_4b;
     int64_t dirty_page;
 
+    uint8_t bar;
     const FlashPartInfo *pi;
 
 } Flash;
@@ -355,7 +378,8 @@
     case ERASE_SECTOR:
         len = s->pi->sector_size;
         break;
-    case BULK_ERASE:
+    case BULK_ERASE_60:
+    case BULK_ERASE_C7:
         len = s->size;
         break;
     default:
@@ -384,29 +408,54 @@
     }
 }
 
-static inline
-void flash_write8(Flash *s, uint64_t addr, uint8_t data)
-{
-    int64_t page = addr / s->pi->page_size;
-    uint8_t prev = s->storage[s->cur_addr];
+static inline void flash_write(Flash *s, uint8_t data, int num_bits)
+{
+    int64_t page = (s->cur_addr >> 3) / s->pi->page_size;
+    uint8_t prev = s->storage[s->cur_addr >> 3];
+    uint32_t data_mask = ((1ul << num_bits) - 1) <<
+                         (8 - (s->cur_addr & 0x7) - num_bits);
+
+    assert(!(data_mask & ~0xfful));
+    data <<= 8 - (s->cur_addr & 0x7) - num_bits;
 
     if (!s->write_enable) {
         qemu_log_mask(LOG_GUEST_ERROR, "M25P80: write with write protect!\n");
     }
 
-    if ((prev ^ data) & data) {
-        DB_PRINT_L(1, "programming zero to one! addr=%" PRIx64 "  %" PRIx8
-                   " -> %" PRIx8 "\n", addr, prev, data);
-    }
-
     if (s->pi->flags & WR_1) {
-        s->storage[s->cur_addr] = data;
+        s->storage[s->cur_addr >> 3] = (prev & ~data_mask) | (data & data_mask);
     } else {
-        s->storage[s->cur_addr] &= data;
+        if ((prev ^ data) & data & data_mask) {
+            DB_PRINT_L(1, "programming zero to one! addr=%" PRIx64 "  %" PRIx8
+                       " -> %" PRIx8 ", mask = %" PRIx32 "\n",
+                       s->cur_addr >> 3, prev, data, data_mask);
+        }
+        s->storage[s->cur_addr >> 3] &= data | ~data_mask;
     }
 
     flash_sync_dirty(s, page);
     s->dirty_page = page;
+}
+
+
+static inline void do_4_byte_address(Flash *s)
+{
+    s->cur_addr <<= 8;
+    s->cur_addr |= s->data[3];
+}
+
+#define BAR_7_4_BYTE_ADDR    (1<<7)
+
+static inline void check_4_byte_address(Flash *s)
+{
+    /* Allow 4byte address if MSB of bar register is set to 1
+     * Or if 4byte addressing is allowed.
+     */
+    if ((s->bar & BAR_7_4_BYTE_ADDR) || s->addr_4b) {
+        do_4_byte_address(s);
+    } else {
+        s->cur_addr |= s->bar << 24;
+    }
 }
 
 static void complete_collecting_data(Flash *s)
@@ -420,7 +469,14 @@
     switch (s->cmd_in_progress) {
     case DPP:
     case QPP:
+    case AAI:
     case PP:
+        check_4_byte_address(s);
+        s->state = STATE_PAGE_PROGRAM;
+        break;
+    case QPP_4:
+    case PP_4:
+        do_4_byte_address(s);
         s->state = STATE_PAGE_PROGRAM;
         break;
     case READ:
@@ -429,11 +485,26 @@
     case QOR:
     case DIOR:
     case QIOR:
+        check_4_byte_address(s);
         s->state = STATE_READ;
         break;
+    case READ_4:
+    case FAST_READ_4:
+    case DOR_4:
+    case QOR_4:
+    case DIOR_4:
+    case QIOR_4:
+        do_4_byte_address(s);
+        s->state = STATE_READ;
+        break;
+    case ERASE_SECTOR:
     case ERASE_4K:
     case ERASE_32K:
-    case ERASE_SECTOR:
+        check_4_byte_address(s);
+        flash_erase(s, s->cur_addr, s->cmd_in_progress);
+        break;
+    case ERASE_SECTOR_4:
+        do_4_byte_address(s);
         flash_erase(s, s->cur_addr, s->cmd_in_progress);
         break;
     case WRSR:
@@ -441,18 +512,32 @@
             s->write_enable = false;
         }
         break;
+    case WRITE_EXT_ADDR:
+    case BRWR:
+        s->bar = s->data[0];
+        break;
     default:
         break;
     }
+
+    s->cur_addr <<= 3;
 }
 
 static void decode_new_cmd(Flash *s, uint32_t value)
 {
     s->cmd_in_progress = value;
     DB_PRINT_L(0, "decoded new command:%x\n", value);
+    s->needed_bytes = 0;
 
     switch (value) {
 
+    case READ_4:
+    case ERASE_SECTOR_4:
+    case QPP_4:
+    case PP_4:
+        if (s->addr_4b == false) {
+            s->needed_bytes += 1;
+        }
     case ERASE_4K:
     case ERASE_32K:
     case ERASE_SECTOR:
@@ -460,45 +545,67 @@
     case DPP:
     case QPP:
     case PP:
-        s->needed_bytes = 3;
+        if (s->addr_4b) {
+            s->needed_bytes += 1;
+        }
+        s->needed_bytes += 3;
         s->pos = 0;
         s->len = 0;
         s->state = STATE_COLLECTING_DATA;
         break;
 
+    case AAI:
+        if (!s->aai_in_progress) {
+            s->aai_in_progress = true;
+            s->needed_bytes += 3;
+            s->pos = 0;
+            s->len = 0;
+            s->state = STATE_COLLECTING_DATA;
+        } else {
+            s->state = STATE_PAGE_PROGRAM;
+        }
+        break;
+    case FAST_READ_4:
+    case DOR_4:
+    case QOR_4:
+        s->needed_bytes += 1;
     case FAST_READ:
     case DOR:
     case QOR:
-        s->needed_bytes = 4;
+        s->needed_bytes += 4;
         s->pos = 0;
         s->len = 0;
         s->state = STATE_COLLECTING_DATA;
         break;
 
+    case DIOR_4:
+        s->needed_bytes += 1;
     case DIOR:
         switch ((s->pi->jedec >> 16) & 0xFF) {
         case JEDEC_WINBOND:
         case JEDEC_SPANSION:
-            s->needed_bytes = 4;
+            s->needed_bytes += 4;
             break;
         case JEDEC_NUMONYX:
         default:
-            s->needed_bytes = 5;
+            s->needed_bytes += 5;
         }
         s->pos = 0;
         s->len = 0;
         s->state = STATE_COLLECTING_DATA;
         break;
 
+    case QIOR_4:
+        s->needed_bytes += 1;
     case QIOR:
         switch ((s->pi->jedec >> 16) & 0xFF) {
         case JEDEC_WINBOND:
         case JEDEC_SPANSION:
-            s->needed_bytes = 6;
+            s->needed_bytes += 6;
             break;
         case JEDEC_NUMONYX:
         default:
-            s->needed_bytes = 8;
+            s->needed_bytes += 8;
         }
         s->pos = 0;
         s->len = 0;
@@ -514,8 +621,19 @@
         }
         break;
 
+    case WRITE_EXT_ADDR:
+    case BRWR:
+        if (s->write_enable) {
+            s->needed_bytes = 1;
+            s->pos = 0;
+            s->len = 0;
+            s->state = STATE_COLLECTING_DATA;
+        }
+        break;
+
     case WRDI:
         s->write_enable = false;
+        s->aai_in_progress = false;
         break;
     case WREN:
         s->write_enable = true;
@@ -525,6 +643,25 @@
         s->data[0] = (!!s->write_enable) << 1;
         s->pos = 0;
         s->len = 1;
+        s->data_read_loop = true;
+        s->state = STATE_READING_DATA;
+        break;
+
+    case RDFSR:
+        s->data[0] = 1 << 7;
+        s->pos = 0;
+        s->len = 1;
+        s->data_read_loop = true;
+        s->state = STATE_READING_DATA;
+        break;
+
+
+    case READ_EXT_ADDR:
+    case BRRD:
+        s->data[0] = s->bar;
+        s->pos = 0;
+        s->len = 1;
+        s->data_read_loop = false;
         s->state = STATE_READING_DATA;
         break;
 
@@ -541,17 +678,36 @@
             s->len = 3;
         }
         s->pos = 0;
+        s->data_read_loop = false;
         s->state = STATE_READING_DATA;
         break;
 
-    case BULK_ERASE:
+    case RDID_90:
+    case RDID_AB:
+        DB_PRINT_L(0, "populated manf/dev ID\n");
+        s->data[0] = s->pi->manf_id;
+        s->data[1] = s->pi->dev_id;
+        s->pos = 0;
+        s->len = 2;
+        s->data_read_loop = true;
+        s->state = STATE_READING_DATA;
+        break;
+
+    case BULK_ERASE_60:
+    case BULK_ERASE_C7:
         if (s->write_enable) {
             DB_PRINT_L(0, "chip erase\n");
-            flash_erase(s, 0, BULK_ERASE);
+            flash_erase(s, 0, value);
         } else {
             qemu_log_mask(LOG_GUEST_ERROR, "M25P80: chip erase with write "
                           "protect!\n");
         }
+        break;
+    case ENTR_4B_ADDR:
+        s->addr_4b = true;
+        break;
+    case EXIT_4B_ADDR:
+        s->addr_4b = false;
         break;
     case NOP:
         break;
@@ -577,28 +733,35 @@
     return 0;
 }
 
-static uint32_t m25p80_transfer8(SSISlave *ss, uint32_t tx)
+static uint32_t m25p80_transfer(SSISlave *ss, uint32_t tx, int num_bits)
 {
     Flash *s = M25P80(ss);
     uint32_t r = 0;
+
+    if (!num_bits) {
+        num_bits = 8;
+    }
 
     switch (s->state) {
 
     case STATE_PAGE_PROGRAM:
         DB_PRINT_L(1, "page program cur_addr=%#" PRIx64 " data=%" PRIx8 "\n",
                    s->cur_addr, (uint8_t)tx);
-        flash_write8(s, s->cur_addr, (uint8_t)tx);
-        s->cur_addr++;
+        flash_write(s, (uint8_t)tx, num_bits);
+        s->cur_addr += num_bits;
         break;
 
     case STATE_READ:
-        r = s->storage[s->cur_addr];
+        assert((s->cur_addr & 0x7) + num_bits <= 8);
+        r = s->storage[s->cur_addr >> 3] >>
+            (8 - (s->cur_addr & 0x7) - num_bits);
         DB_PRINT_L(1, "READ 0x%" PRIx64 "=%" PRIx8 "\n", s->cur_addr,
                    (uint8_t)r);
-        s->cur_addr = (s->cur_addr + 1) % s->size;
+        s->cur_addr = (s->cur_addr + num_bits) % (s->size * 8);
         break;
 
     case STATE_COLLECTING_DATA:
+        assert(num_bits = 8);
         s->data[s->len] = (uint8_t)tx;
         s->len++;
 
@@ -608,16 +771,20 @@
         break;
 
     case STATE_READING_DATA:
+        assert(num_bits = 8);
         r = s->data[s->pos];
         s->pos++;
         if (s->pos == s->len) {
             s->pos = 0;
-            s->state = STATE_IDLE;
+            if (!s->data_read_loop) {
+                s->state = STATE_IDLE;
+            }
         }
         break;
 
     default:
     case STATE_IDLE:
+        assert(num_bits = 8);
         decode_new_cmd(s, (uint8_t)tx);
         break;
     }
@@ -627,13 +794,9 @@
 
 static int m25p80_init(SSISlave *ss)
 {
+    QemuOpts *machine_opts;
     DriveInfo *dinfo;
-<<<<<<< HEAD
     Flash *s = M25P80(ss);
-=======
-    QemuOpts *machine_opts;
-    Flash *s = FROM_SSI_SLAVE(Flash, ss);
->>>>>>> 732f3483
     M25P80Class *mc = M25P80_GET_CLASS(s);
 
     s->pi = mc->pi;
@@ -670,6 +833,14 @@
     return 0;
 }
 
+static void m25p80_reset(DeviceState *dev)
+{
+    Flash *s = M25P80(dev);
+
+    s->bar = 0;
+    s->addr_4b = false;
+}
+
 static void m25p80_pre_save(void *opaque)
 {
     flash_sync_dirty((Flash *)opaque, -1);
@@ -677,8 +848,8 @@
 
 static const VMStateDescription vmstate_m25p80 = {
     .name = "xilinx_spi",
-    .version_id = 1,
-    .minimum_version_id = 1,
+    .version_id = 2,
+    .minimum_version_id = 2,
     .pre_save = m25p80_pre_save,
     .fields = (VMStateField[]) {
         VMSTATE_UINT8(state, Flash),
@@ -700,9 +871,10 @@
     M25P80Class *mc = M25P80_CLASS(klass);
 
     k->init = m25p80_init;
-    k->transfer = m25p80_transfer8;
+    k->transfer_bits = m25p80_transfer;
     k->set_cs = m25p80_cs;
     k->cs_polarity = SSI_CS_LOW;
+    dc->reset = m25p80_reset;
     dc->vmsd = &vmstate_m25p80;
     mc->pi = data;
 }
