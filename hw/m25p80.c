/*
 * ST M25P80 emulator. Emulate all SPI flash devices based on the m25p80 command
 * set. Known devices table current as of Jun/2012 and taken from linux.
 * See drivers/mtd/devices/m25p80.c.
 *
 * Copyright (C) 2011 Edgar E. Iglesias <edgar.iglesias@gmail.com>
 * Copyright (C) 2012 Peter A. G. Crosthwaite <peter.crosthwaite@petalogix.com>
 * Copyright (C) 2012 PetaLogix
 *
 * This program is free software; you can redistribute it and/or
 * modify it under the terms of the GNU General Public License as
 * published by the Free Software Foundation; either version 2 or
 * (at your option) a later version of the License.
 *
 * This program is distributed in the hope that it will be useful,
 * but WITHOUT ANY WARRANTY; without even the implied warranty of
 * MERCHANTABILITY or FITNESS FOR A PARTICULAR PURPOSE.  See the
 * GNU General Public License for more details.
 *
 * You should have received a copy of the GNU General Public License along
 * with this program; if not, see <http://www.gnu.org/licenses/>.
 */

#include "hw/hw.h"
#include "sysemu/blockdev.h"
<<<<<<< HEAD
#include "ssi.h"
#include "devices.h"
#include "qemu/config-file.h"
=======
#include "hw/ssi.h"
#include "hw/devices.h"
>>>>>>> 139a4b63

#ifdef M25P80_ERR_DEBUG
#define DB_PRINT(...) do { \
    fprintf(stderr,  ": %s: ", __func__); \
    fprintf(stderr, ## __VA_ARGS__); \
    } while (0);
#else
    #define DB_PRINT(...)
#endif

/* Fields for FlashPartInfo->flags */

/* erase capabilities */
#define ER_4K 1
#define ER_32K 2
/* set to allow the page program command to write 0s back to 1. Useful for
 * modelling EEPROM with SPI flash command set
 */
#define WR_1 0x100

typedef struct FlashPartInfo {
    const char *part_name;
    /* jedec code. (jedec >> 16) & 0xff is the 1st byte, >> 8 the 2nd etc */
    uint32_t jedec;
    /* extended jedec code */
    uint16_t ext_jedec;
    /* there is confusion between manufacturers as to what a sector is. In this
     * device model, a "sector" is the size that is erased by the ERASE_SECTOR
     * command (opcode 0xd8).
     */
    uint32_t sector_size;
    uint32_t n_sectors;
    uint32_t page_size;
    uint8_t flags;
} FlashPartInfo;

/* FIXME: Make this accessible as a debug mode utility */

static void dump_flash_part_info(const FlashPartInfo *fp)
{
    fprintf(stderr, "%s jedec:%06x ext-jedec:%04x sector-size:%06x "
                    "num-sectors:%04x write-1:%c erase-4k:%c erase-32k:%c\n",
            fp->part_name, fp->jedec, fp->ext_jedec, fp->sector_size,
            fp->n_sectors, fp->flags & WR_1 ? 'Y' : 'N',
            fp->flags & ER_4K ? 'Y' : 'N',  fp->flags & ER_32K ? 'Y' : 'N');
}

/* adapted from linux */

#define INFO(_part_name, _jedec, _ext_jedec, _sector_size, _n_sectors, _flags)\
    .part_name = (_part_name),\
    .jedec = (_jedec),\
    .ext_jedec = (_ext_jedec),\
    .sector_size = (_sector_size),\
    .n_sectors = (_n_sectors),\
    .page_size = 256,\
    .flags = (_flags),\

#define JEDEC_NUMONYX 0x20
#define JEDEC_WINBOND 0xEF
#define JEDEC_SPANSION 0x01

static const FlashPartInfo known_devices[] = {
    /* Atmel -- some are (confusingly) marketed as "DataFlash" */
    { INFO("at25fs010",   0x1f6601,      0,  32 << 10,   4, ER_4K) },
    { INFO("at25fs040",   0x1f6604,      0,  64 << 10,   8, ER_4K) },

    { INFO("at25df041a",  0x1f4401,      0,  64 << 10,   8, ER_4K) },
    { INFO("at25df321a",  0x1f4701,      0,  64 << 10,  64, ER_4K) },
    { INFO("at25df641",   0x1f4800,      0,  64 << 10, 128, ER_4K) },

    { INFO("at26f004",    0x1f0400,      0,  64 << 10,   8, ER_4K) },
    { INFO("at26df081a",  0x1f4501,      0,  64 << 10,  16, ER_4K) },
    { INFO("at26df161a",  0x1f4601,      0,  64 << 10,  32, ER_4K) },
    { INFO("at26df321",   0x1f4700,      0,  64 << 10,  64, ER_4K) },

    /* EON -- en25xxx */
    { INFO("en25f32",     0x1c3116,      0,  64 << 10,  64, ER_4K) },
    { INFO("en25p32",     0x1c2016,      0,  64 << 10,  64, 0) },
    { INFO("en25q32b",    0x1c3016,      0,  64 << 10,  64, 0) },
    { INFO("en25p64",     0x1c2017,      0,  64 << 10, 128, 0) },

    /* Intel/Numonyx -- xxxs33b */
    { INFO("160s33b",     0x898911,      0,  64 << 10,  32, 0) },
    { INFO("320s33b",     0x898912,      0,  64 << 10,  64, 0) },
    { INFO("640s33b",     0x898913,      0,  64 << 10, 128, 0) },

    /* Macronix */
    { INFO("mx25l4005a",  0xc22013,      0,  64 << 10,   8, ER_4K) },
    { INFO("mx25l8005",   0xc22014,      0,  64 << 10,  16, 0) },
    { INFO("mx25l1606e",  0xc22015,      0,  64 << 10,  32, ER_4K) },
    { INFO("mx25l3205d",  0xc22016,      0,  64 << 10,  64, 0) },
    { INFO("mx25l6405d",  0xc22017,      0,  64 << 10, 128, 0) },
    { INFO("mx25l12805d", 0xc22018,      0,  64 << 10, 256, 0) },
    { INFO("mx25l12855e", 0xc22618,      0,  64 << 10, 256, 0) },
    { INFO("mx25l25635e", 0xc22019,      0,  64 << 10, 512, 0) },
    { INFO("mx25l25655e", 0xc22619,      0,  64 << 10, 512, 0) },

    /* Spansion -- single (large) sector size only, at least
     * for the chips listed here (without boot sectors).
     */
    { INFO("s25sl004a",   0x010212,      0,  64 << 10,   8, 0) },
    { INFO("s25sl008a",   0x010213,      0,  64 << 10,  16, 0) },
    { INFO("s25sl016a",   0x010214,      0,  64 << 10,  32, 0) },
    { INFO("s25sl032a",   0x010215,      0,  64 << 10,  64, 0) },
    { INFO("s25sl032p",   0x010215, 0x4d00,  64 << 10,  64, ER_4K) },
    { INFO("s25sl064a",   0x010216,      0,  64 << 10, 128, 0) },
    { INFO("s25fl256s0",  0x010219, 0x4d00, 256 << 10, 128, 0) },
    { INFO("s25fl256s1",  0x010219, 0x4d01,  64 << 10, 512, 0) },
    { INFO("s25fl512s",   0x010220, 0x4d00, 256 << 10, 256, 0) },
    { INFO("s70fl01gs",   0x010221, 0x4d00, 256 << 10, 256, 0) },
    { INFO("s25sl12800",  0x012018, 0x0300, 256 << 10,  64, 0) },
    { INFO("s25sl12801",  0x012018, 0x0301,  64 << 10, 256, 0) },
    { INFO("s25fl129p0",  0x012018, 0x4d00, 256 << 10,  64, 0) },
    { INFO("s25fl129p1",  0x012018, 0x4d01,  64 << 10, 256, 0) },
    { INFO("s25fl016k",   0xef4015,      0,  64 << 10,  32, ER_4K | ER_32K) },
    { INFO("s25fl064k",   0xef4017,      0,  64 << 10, 128, ER_4K | ER_32K) },

    /* SST -- large erase sizes are "overlays", "sectors" are 4<< 10 */
    { INFO("sst25vf040b", 0xbf258d,      0,  64 << 10,   8, ER_4K) },
    { INFO("sst25vf080b", 0xbf258e,      0,  64 << 10,  16, ER_4K) },
    { INFO("sst25vf016b", 0xbf2541,      0,  64 << 10,  32, ER_4K) },
    { INFO("sst25vf032b", 0xbf254a,      0,  64 << 10,  64, ER_4K) },
    { INFO("sst25wf512",  0xbf2501,      0,  64 << 10,   1, ER_4K) },
    { INFO("sst25wf010",  0xbf2502,      0,  64 << 10,   2, ER_4K) },
    { INFO("sst25wf020",  0xbf2503,      0,  64 << 10,   4, ER_4K) },
    { INFO("sst25wf040",  0xbf2504,      0,  64 << 10,   8, ER_4K) },

    /* ST Microelectronics -- newer production may have feature updates */
    { INFO("m25p05",      0x202010,      0,  32 << 10,   2, 0) },
    { INFO("m25p10",      0x202011,      0,  32 << 10,   4, 0) },
    { INFO("m25p20",      0x202012,      0,  64 << 10,   4, 0) },
    { INFO("m25p40",      0x202013,      0,  64 << 10,   8, 0) },
    { INFO("m25p80",      0x202014,      0,  64 << 10,  16, 0) },
    { INFO("m25p16",      0x202015,      0,  64 << 10,  32, 0) },
    { INFO("m25p32",      0x202016,      0,  64 << 10,  64, 0) },
    { INFO("m25p64",      0x202017,      0,  64 << 10, 128, 0) },
    { INFO("m25p128",     0x202018,      0, 256 << 10,  64, 0) },

    { INFO("m45pe10",     0x204011,      0,  64 << 10,   2, 0) },
    { INFO("m45pe80",     0x204014,      0,  64 << 10,  16, 0) },
    { INFO("m45pe16",     0x204015,      0,  64 << 10,  32, 0) },

    { INFO("m25pe80",     0x208014,      0,  64 << 10,  16, 0) },
    { INFO("m25pe16",     0x208015,      0,  64 << 10,  32, ER_4K) },

    { INFO("m25px32",     0x207116,      0,  64 << 10,  64, ER_4K) },
    { INFO("m25px32-s0",  0x207316,      0,  64 << 10,  64, ER_4K) },
    { INFO("m25px32-s1",  0x206316,      0,  64 << 10,  64, ER_4K) },
    { INFO("m25px64",     0x207117,      0,  64 << 10, 128, 0) },

    /* Winbond -- w25x "blocks" are 64k, "sectors" are 4KiB */
    { INFO("w25x10",      0xef3011,      0,  64 << 10,   2, ER_4K) },
    { INFO("w25x20",      0xef3012,      0,  64 << 10,   4, ER_4K) },
    { INFO("w25x40",      0xef3013,      0,  64 << 10,   8, ER_4K) },
    { INFO("w25x80",      0xef3014,      0,  64 << 10,  16, ER_4K) },
    { INFO("w25x16",      0xef3015,      0,  64 << 10,  32, ER_4K) },
    { INFO("w25x32",      0xef3016,      0,  64 << 10,  64, ER_4K) },
    { INFO("w25q32",      0xef4016,      0,  64 << 10,  64, ER_4K) },
    { INFO("w25x64",      0xef3017,      0,  64 << 10, 128, ER_4K) },
    { INFO("w25q64",      0xef4017,      0,  64 << 10, 128, ER_4K) },

    /* Numonyx -- n25q128 */
    { INFO("n25q128",      0x20ba18,      0,  64 << 10, 256, 0) },
};

typedef enum {
    NOP = 0,
    WRSR = 0x1,
    WRDI = 0x4,
    RDSR = 0x5,
    WREN = 0x6,
    JEDEC_READ = 0x9f,
    BULK_ERASE = 0xc7,

    READ = 0x3,
    FAST_READ = 0xb,
    DOR = 0x3b,
    QOR = 0x6b,
    DIOR = 0xbb,
    QIOR = 0xeb,

    PP = 0x2,
    DPP = 0xa2,
    QPP = 0x32,

    ERASE_4K = 0x20,
    ERASE_32K = 0x52,
    ERASE_SECTOR = 0xd8,
} FlashCMD;

typedef enum {
    STATE_IDLE,
    STATE_PAGE_PROGRAM,
    STATE_READ,
    STATE_COLLECTING_DATA,
    STATE_READING_DATA,
} CMDState;

typedef struct Flash {
    SSISlave ssidev;
    uint32_t r;

    BlockDriverState *bdrv;

    uint8_t *storage;
    uint32_t size;
    int page_size;

    uint8_t state;
    uint8_t data[16];
    uint32_t len;
    uint32_t pos;
    uint8_t needed_bytes;
    uint8_t cmd_in_progress;
    uint64_t cur_addr;
    bool write_enable;

    int64_t dirty_page;

    const FlashPartInfo *pi;

} Flash;

typedef struct M25P80Class {
    SSISlaveClass parent_class;
    FlashPartInfo *pi;
} M25P80Class;

#define TYPE_M25P80 "m25p80-generic"
#define M25P80(obj) \
     OBJECT_CHECK(Flash, (obj), TYPE_M25P80)
#define M25P80_CLASS(klass) \
     OBJECT_CLASS_CHECK(M25P80Class, (klass), TYPE_M25P80)
#define M25P80_GET_CLASS(obj) \
     OBJECT_GET_CLASS(M25P80Class, (obj), TYPE_M25P80)

static void bdrv_sync_complete(void *opaque, int ret)
{
    /* do nothing. Masters do not directly interact with the backing store,
     * only the working copy so no mutexing required.
     */
}

static void flash_sync_page(Flash *s, int page)
{
    if (s->bdrv) {
        int bdrv_sector, nb_sectors;
        QEMUIOVector iov;

        bdrv_sector = (page * s->pi->page_size) / BDRV_SECTOR_SIZE;
        nb_sectors = DIV_ROUND_UP(s->pi->page_size, BDRV_SECTOR_SIZE);
        qemu_iovec_init(&iov, 1);
        qemu_iovec_add(&iov, s->storage + bdrv_sector * BDRV_SECTOR_SIZE,
                                                nb_sectors * BDRV_SECTOR_SIZE);
        bdrv_aio_writev(s->bdrv, bdrv_sector, &iov, nb_sectors,
                                                bdrv_sync_complete, NULL);
    }
}

static inline void flash_sync_area(Flash *s, int64_t off, int64_t len)
{
    int64_t start, end, nb_sectors;
    QEMUIOVector iov;

    if (!s->bdrv) {
        return;
    }

    assert(!(len % BDRV_SECTOR_SIZE));
    start = off / BDRV_SECTOR_SIZE;
    end = (off + len) / BDRV_SECTOR_SIZE;
    nb_sectors = end - start;
    qemu_iovec_init(&iov, 1);
    qemu_iovec_add(&iov, s->storage + (start * BDRV_SECTOR_SIZE),
                                        nb_sectors * BDRV_SECTOR_SIZE);
    bdrv_aio_writev(s->bdrv, start, &iov, nb_sectors, bdrv_sync_complete, NULL);
}

static void flash_erase(Flash *s, int offset, FlashCMD cmd)
{
    uint32_t len;
    uint8_t capa_to_assert = 0;

    switch (cmd) {
    case ERASE_4K:
        len = 4 << 10;
        capa_to_assert = ER_4K;
        break;
    case ERASE_32K:
        len = 32 << 10;
        capa_to_assert = ER_32K;
        break;
    case ERASE_SECTOR:
        len = s->pi->sector_size;
        break;
    case BULK_ERASE:
        len = s->size;
        break;
    default:
        abort();
    }

    DB_PRINT("offset = %#x, len = %d\n", offset, len);
    if ((s->pi->flags & capa_to_assert) != capa_to_assert) {
        hw_error("m25p80: %dk erase size not supported by device\n", len);
    }

    if (!s->write_enable) {
        DB_PRINT("erase with write protect!\n");
        return;
    }
    memset(s->storage + offset, 0xff, len);
    flash_sync_area(s, offset, len);
}

static inline void flash_sync_dirty(Flash *s, int64_t newpage)
{
    if (s->dirty_page >= 0 && s->dirty_page != newpage) {
        flash_sync_page(s, s->dirty_page);
        s->dirty_page = newpage;
    }
}

static inline
void flash_write8(Flash *s, uint64_t addr, uint8_t data)
{
    int64_t page = addr / s->pi->page_size;
    uint8_t prev = s->storage[s->cur_addr];

    if (!s->write_enable) {
        DB_PRINT("write with write protect!\n");
    }

    if ((prev ^ data) & data) {
        DB_PRINT("programming zero to one! addr=%lx  %x -> %x\n",
                  addr, prev, data);
    }

    if (s->pi->flags & WR_1) {
        s->storage[s->cur_addr] = data;
    } else {
        s->storage[s->cur_addr] &= data;
    }

    flash_sync_dirty(s, page);
    s->dirty_page = page;
}

static void complete_collecting_data(Flash *s)
{
    s->cur_addr = s->data[0] << 16;
    s->cur_addr |= s->data[1] << 8;
    s->cur_addr |= s->data[2];

    s->state = STATE_IDLE;

    switch (s->cmd_in_progress) {
    case DPP:
    case QPP:
    case PP:
        s->state = STATE_PAGE_PROGRAM;
        break;
    case READ:
    case FAST_READ:
    case DOR:
    case QOR:
    case DIOR:
    case QIOR:
        s->state = STATE_READ;
        break;
    case ERASE_4K:
    case ERASE_32K:
    case ERASE_SECTOR:
        flash_erase(s, s->cur_addr, s->cmd_in_progress);
        break;
    case WRSR:
        if (s->write_enable) {
            s->write_enable = false;
        }
        break;
    default:
        break;
    }
}

static void decode_new_cmd(Flash *s, uint32_t value)
{
    s->cmd_in_progress = value;
    DB_PRINT("decoded new command:%x\n", value);

    switch (value) {

    case ERASE_4K:
    case ERASE_32K:
    case ERASE_SECTOR:
    case READ:
    case DPP:
    case QPP:
    case PP:
        s->needed_bytes = 3;
        s->pos = 0;
        s->len = 0;
        s->state = STATE_COLLECTING_DATA;
        break;

    case FAST_READ:
    case DOR:
    case QOR:
        s->needed_bytes = 4;
        s->pos = 0;
        s->len = 0;
        s->state = STATE_COLLECTING_DATA;
        break;

    case DIOR:
        switch ((s->pi->jedec >> 16) & 0xFF) {
        case JEDEC_WINBOND:
        case JEDEC_SPANSION:
            s->needed_bytes = 4;
            break;
        case JEDEC_NUMONYX:
        default:
            s->needed_bytes = 5;
        }
        s->pos = 0;
        s->len = 0;
        s->state = STATE_COLLECTING_DATA;
        break;

    case QIOR:
        switch ((s->pi->jedec >> 16) & 0xFF) {
        case JEDEC_WINBOND:
        case JEDEC_SPANSION:
            s->needed_bytes = 6;
            break;
        case JEDEC_NUMONYX:
        default:
            s->needed_bytes = 8;
        }
        s->pos = 0;
        s->len = 0;
        s->state = STATE_COLLECTING_DATA;
        break;

    case WRSR:
        if (s->write_enable) {
            s->needed_bytes = 1;
            s->pos = 0;
            s->len = 0;
            s->state = STATE_COLLECTING_DATA;
        }
        break;

    case WRDI:
        s->write_enable = false;
        break;
    case WREN:
        s->write_enable = true;
        break;

    case RDSR:
        s->data[0] = (!!s->write_enable) << 1;
        s->pos = 0;
        s->len = 1;
        s->state = STATE_READING_DATA;
        break;

    case JEDEC_READ:
        DB_PRINT("populated jedec code\n");
        s->data[0] = (s->pi->jedec >> 16) & 0xff;
        s->data[1] = (s->pi->jedec >> 8) & 0xff;
        s->data[2] = s->pi->jedec & 0xff;
        if (s->pi->ext_jedec) {
            s->data[3] = (s->pi->ext_jedec >> 8) & 0xff;
            s->data[4] = s->pi->ext_jedec & 0xff;
            s->len = 5;
        } else {
            s->len = 3;
        }
        s->pos = 0;
        s->state = STATE_READING_DATA;
        break;

    case BULK_ERASE:
        if (s->write_enable) {
            DB_PRINT("chip erase\n");
            flash_erase(s, 0, BULK_ERASE);
        } else {
            DB_PRINT("chip erase with write protect!\n");
        }
        break;
    case NOP:
        break;
    default:
        DB_PRINT("Unknown cmd %x\n", value);
        break;
    }
}

static int m25p80_cs(SSISlave *ss, bool select)
{
    Flash *s = FROM_SSI_SLAVE(Flash, ss);

    if (select) {
        s->len = 0;
        s->pos = 0;
        s->state = STATE_IDLE;
        flash_sync_dirty(s, -1);
    }

    DB_PRINT("%sselect\n", select ? "de" : "");

    return 0;
}

static uint32_t m25p80_transfer8(SSISlave *ss, uint32_t tx)
{
    Flash *s = FROM_SSI_SLAVE(Flash, ss);
    uint32_t r = 0;

    switch (s->state) {

    case STATE_PAGE_PROGRAM:
        DB_PRINT("page program cur_addr=%lx data=%x\n", s->cur_addr,
                 (uint8_t)tx);
        flash_write8(s, s->cur_addr, (uint8_t)tx);
        s->cur_addr++;
        break;

    case STATE_READ:
        r = s->storage[s->cur_addr];
        DB_PRINT("READ 0x%lx=%x\n", s->cur_addr, r);
        s->cur_addr = (s->cur_addr + 1) % s->size;
        break;

    case STATE_COLLECTING_DATA:
        s->data[s->len] = (uint8_t)tx;
        s->len++;

        if (s->len == s->needed_bytes) {
            complete_collecting_data(s);
        }
        break;

    case STATE_READING_DATA:
        r = s->data[s->pos];
        s->pos++;
        if (s->pos == s->len) {
            s->pos = 0;
            s->state = STATE_IDLE;
        }
        break;

    default:
    case STATE_IDLE:
        decode_new_cmd(s, (uint8_t)tx);
        break;
    }

    return r;
}

static int m25p80_init(SSISlave *ss)
{
    DriveInfo *dinfo;
    QemuOpts *machine_opts;
    Flash *s = FROM_SSI_SLAVE(Flash, ss);
    M25P80Class *mc = M25P80_GET_CLASS(s);

    s->pi = mc->pi;

    s->size = s->pi->sector_size * s->pi->n_sectors;
    s->dirty_page = -1;
    s->storage = qemu_blockalign(s->bdrv, s->size);

    dinfo = drive_get_next(IF_MTD);

    if (dinfo && dinfo->bdrv) {
        DB_PRINT("Binding to IF_MTD drive\n");
        s->bdrv = dinfo->bdrv;
        /* FIXME: Move to late init */
        if (bdrv_read(s->bdrv, 0, s->storage, DIV_ROUND_UP(s->size,
                                                    BDRV_SECTOR_SIZE))) {
            fprintf(stderr, "Failed to initialize SPI flash!\n");
            return 1;
        }
    } else {
        memset(s->storage, 0xFF, s->size);
    }

    machine_opts = qemu_opts_find(qemu_find_opts("machine"), 0);
    if (machine_opts && qemu_opt_get_bool(machine_opts, "trial", 0)) {
        int i;

        for (i = 0; i < ARRAY_SIZE(known_devices); ++i) {
            dump_flash_part_info(&known_devices[i]);
        }
    }
    return 0;
}

static void m25p80_pre_save(void *opaque)
{
    flash_sync_dirty((Flash *)opaque, -1);
}

static const VMStateDescription vmstate_m25p80 = {
    .name = "xilinx_spi",
    .version_id = 1,
    .minimum_version_id = 1,
    .minimum_version_id_old = 1,
    .pre_save = m25p80_pre_save,
    .fields = (VMStateField[]) {
        VMSTATE_UINT8(state, Flash),
        VMSTATE_UINT8_ARRAY(data, Flash, 16),
        VMSTATE_UINT32(len, Flash),
        VMSTATE_UINT32(pos, Flash),
        VMSTATE_UINT8(needed_bytes, Flash),
        VMSTATE_UINT8(cmd_in_progress, Flash),
        VMSTATE_UINT64(cur_addr, Flash),
        VMSTATE_BOOL(write_enable, Flash),
        VMSTATE_END_OF_LIST()
    }
};

static void m25p80_class_init(ObjectClass *klass, void *data)
{
    DeviceClass *dc = DEVICE_CLASS(klass);
    SSISlaveClass *k = SSI_SLAVE_CLASS(klass);
    M25P80Class *mc = M25P80_CLASS(klass);

    k->init = m25p80_init;
    k->transfer = m25p80_transfer8;
    k->set_cs = m25p80_cs;
    k->cs_polarity = SSI_CS_LOW;
    dc->vmsd = &vmstate_m25p80;
    mc->pi = data;
}

static const TypeInfo m25p80_info = {
    .name           = TYPE_M25P80,
    .parent         = TYPE_SSI_SLAVE,
    .instance_size  = sizeof(Flash),
    .class_size     = sizeof(M25P80Class),
    .abstract       = true,
};

static void m25p80_register_types(void)
{
    int i;

    type_register_static(&m25p80_info);
    for (i = 0; i < ARRAY_SIZE(known_devices); ++i) {
        TypeInfo ti = {
            .name       = known_devices[i].part_name,
            .parent     = TYPE_M25P80,
            .class_init = m25p80_class_init,
            .class_data = (void *)&known_devices[i],
        };
        type_register(&ti);
    }
}

type_init(m25p80_register_types)<|MERGE_RESOLUTION|>--- conflicted
+++ resolved
@@ -23,14 +23,12 @@
 
 #include "hw/hw.h"
 #include "sysemu/blockdev.h"
-<<<<<<< HEAD
+#include "hw/ssi.h"
+#include "hw/devices.h"
+#include "qemu/config-file.h"
 #include "ssi.h"
 #include "devices.h"
 #include "qemu/config-file.h"
-=======
-#include "hw/ssi.h"
-#include "hw/devices.h"
->>>>>>> 139a4b63
 
 #ifdef M25P80_ERR_DEBUG
 #define DB_PRINT(...) do { \
