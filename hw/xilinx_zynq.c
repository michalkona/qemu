--- conflicted
+++ resolved
@@ -308,12 +308,16 @@
         }
     }
 
-<<<<<<< HEAD
-    dev = qdev_create(NULL, "xlnx.ps7-dev-cfg");
-    qdev_init_nofail(dev);
-    busdev = SYS_BUS_DEVICE(dev);
-    sysbus_connect_irq(busdev, 0, pic[40-IRQ_OFFSET]);
-    sysbus_mmio_map(busdev, 0, 0xF8007000);
+    dev = qdev_create(NULL, "generic-sdhci");
+    qdev_init_nofail(dev);
+    sysbus_mmio_map(SYS_BUS_DEVICE(dev), 0, 0xE0100000);
+    sysbus_connect_irq(SYS_BUS_DEVICE(dev), 0, pic[56-IRQ_OFFSET]);
+
+    dev = qdev_create(NULL, "generic-sdhci");
+    qdev_init_nofail(dev);
+    sysbus_mmio_map(SYS_BUS_DEVICE(dev), 0, 0xE0101000);
+    sysbus_connect_irq(SYS_BUS_DEVICE(dev), 0, pic[79-IRQ_OFFSET]);
+
     dev = qdev_create(NULL, "pl330");
     qdev_prop_set_uint8(dev, "num_chnls",  8);
     qdev_prop_set_uint8(dev, "num_periph_req",  4);
@@ -333,17 +337,11 @@
     for (n = 0; n < 8; ++n) { /* event irqs */
         sysbus_connect_irq(busdev, n + 1, pic[dma_irqs[n] - IRQ_OFFSET]);
     }
-=======
->>>>>>> 288f1e3f
-    dev = qdev_create(NULL, "generic-sdhci");
-    qdev_init_nofail(dev);
-    sysbus_mmio_map(SYS_BUS_DEVICE(dev), 0, 0xE0100000);
-    sysbus_connect_irq(SYS_BUS_DEVICE(dev), 0, pic[56-IRQ_OFFSET]);
-
-    dev = qdev_create(NULL, "generic-sdhci");
-    qdev_init_nofail(dev);
-    sysbus_mmio_map(SYS_BUS_DEVICE(dev), 0, 0xE0101000);
-    sysbus_connect_irq(SYS_BUS_DEVICE(dev), 0, pic[79-IRQ_OFFSET]);
+    dev = qdev_create(NULL, "xlnx.ps7-dev-cfg");
+    qdev_init_nofail(dev);
+    busdev = SYS_BUS_DEVICE(dev);
+    sysbus_connect_irq(busdev, 0, pic[40-IRQ_OFFSET]);
+    sysbus_mmio_map(busdev, 0, 0xF8007000);
 
     zynq_binfo.ram_size = ram_size;
     zynq_binfo.kernel_filename = kernel_filename;
