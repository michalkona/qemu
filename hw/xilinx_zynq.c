--- conflicted
+++ resolved
@@ -242,14 +242,13 @@
         assert_no_error(errp);
     }
     qdev_init_nofail(dev);
-    busdev = sysbus_from_qdev(dev);
+    busdev = SYS_BUS_DEVICE(dev);
     sysbus_mmio_map(busdev, 0, 0xe000e000);
     sysbus_mmio_map(busdev, 1, 0xe2000000);
     sysbus_mmio_map(busdev, 2, 0xe1000000);
 
     dev = qdev_create(NULL, "xlnx.ps7-slcr");
     qdev_init_nofail(dev);
-<<<<<<< HEAD
     Error *errp = NULL;
     object_property_set_link(OBJECT(dev), OBJECT(cpus[0]), "cpu0", &errp);
     assert_no_error(errp);
@@ -257,10 +256,7 @@
         object_property_set_link(OBJECT(dev), OBJECT(cpus[1]), "cpu1", NULL);
         assert_no_error(errp);
     }
-    sysbus_mmio_map(sysbus_from_qdev(dev), 0, 0xF8000000);
-=======
     sysbus_mmio_map(SYS_BUS_DEVICE(dev), 0, 0xF8000000);
->>>>>>> 11c29918
 
     dev = qdev_create(NULL, "a9mpcore_priv");
     qdev_prop_set_uint32(dev, "num-cpu", smp_cpus);
@@ -278,13 +274,13 @@
     dev = qdev_create(NULL, "xlnx.ps7-usb");
     dev->id = "zynq-usb-0";
     qdev_init_nofail(dev);
-    busdev = sysbus_from_qdev(dev);
+    busdev = SYS_BUS_DEVICE(dev);
     sysbus_mmio_map(busdev, 0, 0xE0002000);
     sysbus_connect_irq(busdev, 0, pic[53-IRQ_OFFSET]);
 
     dev = qdev_create(NULL, "xlnx.ps7-usb");
     dev->id = "zynq-usb-1";
-    busdev = sysbus_from_qdev(dev);
+    busdev = SYS_BUS_DEVICE(dev);
     qdev_init_nofail(dev);
     sysbus_mmio_map(busdev, 0, 0xE0003000);
     sysbus_connect_irq(busdev, 0, pic[76-IRQ_OFFSET]);
@@ -330,7 +326,7 @@
     qdev_prop_set_uint16(dev, "data_buffer_dep",  256);
 
     qdev_init_nofail(dev);
-    busdev = sysbus_from_qdev(dev);
+    busdev = SYS_BUS_DEVICE(dev);
     sysbus_mmio_map(busdev, 0, 0xF8003000);
     sysbus_connect_irq(busdev, 0, pic[45-IRQ_OFFSET]); /* abort irq line */
     for (n = 0; n < 8; ++n) { /* event irqs */
@@ -338,16 +334,16 @@
     }
     dev = qdev_create(NULL, "generic-sdhci");
     qdev_init_nofail(dev);
-    sysbus_mmio_map(sysbus_from_qdev(dev), 0, 0xE0100000);
-    sysbus_connect_irq(sysbus_from_qdev(dev), 0, pic[56-IRQ_OFFSET]);
+    sysbus_mmio_map(SYS_BUS_DEVICE(dev), 0, 0xE0100000);
+    sysbus_connect_irq(SYS_BUS_DEVICE(dev), 0, pic[56-IRQ_OFFSET]);
 
     dev = qdev_create(NULL, "generic-sdhci");
     qdev_init_nofail(dev);
-    sysbus_mmio_map(sysbus_from_qdev(dev), 0, 0xE0101000);
-    sysbus_connect_irq(sysbus_from_qdev(dev), 0, pic[79-IRQ_OFFSET]);
+    sysbus_mmio_map(SYS_BUS_DEVICE(dev), 0, 0xE0101000);
+    sysbus_connect_irq(SYS_BUS_DEVICE(dev), 0, pic[79-IRQ_OFFSET]);
     dev = qdev_create(NULL, "xlnx.ps7-dev-cfg");
     qdev_init_nofail(dev);
-    busdev = sysbus_from_qdev(dev);
+    busdev = SYS_BUS_DEVICE(dev);
     sysbus_connect_irq(busdev, 0, pic[40-IRQ_OFFSET]);
     sysbus_mmio_map(busdev, 0, 0xF8007000);
 
@@ -368,16 +364,10 @@
     .name = "xilinx-zynq-a9",
     .desc = "Xilinx Zynq Platform Baseboard for Cortex-A9",
     .init = zynq_init,
-<<<<<<< HEAD
-    .use_scsi = 1,
+    .block_default_type = IF_SCSI,
     .max_cpus = MAX_CPUS,
-    .no_sdcard = 1
-=======
-    .block_default_type = IF_SCSI,
-    .max_cpus = 1,
     .no_sdcard = 1,
     DEFAULT_MACHINE_OPTIONS,
->>>>>>> 11c29918
 };
 
 static void zynq_machine_init(void)
