<<<<<<< HEAD
obj-y += zynq_slcr.o
obj-y += zynq-pll.o
obj-y += zynq_slcr.o xilinx_devcfg.o
obj-y += xilinx_spips.o
obj-y += arm_gic.o arm_gic_common.o
obj-y += a9scu.o
obj-y += realview_gic.o arm_sysctl.o arm11mpcore.o a9mpcore.o
obj-y += exynos4210_gic.o exynos4210_combiner.o
obj-y += exynos4210_uart.o exynos4210_pwm.o
obj-y += exynos4210_pmu.o exynos4210_mct.o exynos4210_fimd.o
obj-y += exynos4210_rtc.o exynos4210_i2c.o
obj-y += exynos4210_sdhci.o
obj-y += arm_mptimer.o a15mpcore.o
obj-y += armv7m_nvic.o stellaris_enet.o
obj-y += pxa2xx_timer.o pxa2xx_dma.o
obj-y += pxa2xx_lcd.o pxa2xx_mmci.o pxa2xx_pcmcia.o pxa2xx_keypad.o
obj-y += zaurus.o ide/microdrive.o tc6393xb.o
obj-y += omap_lcdc.o omap_dma.o omap_clk.o omap_mmc.o omap_i2c.o \
                omap_gpio.o omap_intc.o omap_uart.o
obj-y += omap_dss.o soc_dma.o omap_gptimer.o omap_synctimer.o \
                omap_gpmc.o omap_sdrc.o omap_spi.o omap_tap.o omap_l4.o
obj-y += tsc210x.o
obj-y += blizzard.o onenand.o cbus.o tusb6010.o usb/hcd-musb.o
obj-y += mst_fpga.o
obj-y += bitbang_i2c.o marvell_88w8618_audio.o
obj-y += framebuffer.o
obj-y += strongarm.o
obj-y += imx_serial.o imx_ccm.o imx_timer.o imx_avic.o
obj-$(CONFIG_KVM) += kvm/arm_gic.o
obj-$(CONFIG_FDT) += arm_generic_fdt.o

obj-y := $(addprefix ../,$(obj-y))

=======
>>>>>>> 47b5264e
obj-y += boot.o collie.o exynos4_boards.o gumstix.o highbank.o
obj-y += integratorcp.o kzm.o mainstone.o musicpal.o nseries.o
obj-y += omap_sx1.o palm.o pic_cpu.o realview.o spitz.o stellaris.o
obj-y += tosa.o versatilepb.o vexpress.o xilinx_zynq.o z2.o

obj-y += armv7m.o exynos4210.o pxa2xx.o pxa2xx_gpio.o pxa2xx_pic.o
obj-y += omap1.o omap2.o strongarm.o<|MERGE_RESOLUTION|>--- conflicted
+++ resolved
@@ -1,43 +1,8 @@
-<<<<<<< HEAD
-obj-y += zynq_slcr.o
-obj-y += zynq-pll.o
-obj-y += zynq_slcr.o xilinx_devcfg.o
-obj-y += xilinx_spips.o
-obj-y += arm_gic.o arm_gic_common.o
-obj-y += a9scu.o
-obj-y += realview_gic.o arm_sysctl.o arm11mpcore.o a9mpcore.o
-obj-y += exynos4210_gic.o exynos4210_combiner.o
-obj-y += exynos4210_uart.o exynos4210_pwm.o
-obj-y += exynos4210_pmu.o exynos4210_mct.o exynos4210_fimd.o
-obj-y += exynos4210_rtc.o exynos4210_i2c.o
-obj-y += exynos4210_sdhci.o
-obj-y += arm_mptimer.o a15mpcore.o
-obj-y += armv7m_nvic.o stellaris_enet.o
-obj-y += pxa2xx_timer.o pxa2xx_dma.o
-obj-y += pxa2xx_lcd.o pxa2xx_mmci.o pxa2xx_pcmcia.o pxa2xx_keypad.o
-obj-y += zaurus.o ide/microdrive.o tc6393xb.o
-obj-y += omap_lcdc.o omap_dma.o omap_clk.o omap_mmc.o omap_i2c.o \
-                omap_gpio.o omap_intc.o omap_uart.o
-obj-y += omap_dss.o soc_dma.o omap_gptimer.o omap_synctimer.o \
-                omap_gpmc.o omap_sdrc.o omap_spi.o omap_tap.o omap_l4.o
-obj-y += tsc210x.o
-obj-y += blizzard.o onenand.o cbus.o tusb6010.o usb/hcd-musb.o
-obj-y += mst_fpga.o
-obj-y += bitbang_i2c.o marvell_88w8618_audio.o
-obj-y += framebuffer.o
-obj-y += strongarm.o
-obj-y += imx_serial.o imx_ccm.o imx_timer.o imx_avic.o
-obj-$(CONFIG_KVM) += kvm/arm_gic.o
-obj-$(CONFIG_FDT) += arm_generic_fdt.o
-
-obj-y := $(addprefix ../,$(obj-y))
-
-=======
->>>>>>> 47b5264e
 obj-y += boot.o collie.o exynos4_boards.o gumstix.o highbank.o
 obj-y += integratorcp.o kzm.o mainstone.o musicpal.o nseries.o
 obj-y += omap_sx1.o palm.o pic_cpu.o realview.o spitz.o stellaris.o
 obj-y += tosa.o versatilepb.o vexpress.o xilinx_zynq.o z2.o
 
 obj-y += armv7m.o exynos4210.o pxa2xx.o pxa2xx_gpio.o pxa2xx_pic.o
-obj-y += omap1.o omap2.o strongarm.o+obj-y += omap1.o omap2.o strongarm.o
+obj-$(CONFIG_FDT_GENERIC) += arm_generic_fdt.o