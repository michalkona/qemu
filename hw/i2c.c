/*
 * QEMU I2C bus interface.
 *
 * Copyright (c) 2007 CodeSourcery.
 * Written by Paul Brook
 *
 * This code is licensed under the LGPL.
 */

#include "i2c.h"

struct i2c_bus
{
    BusState qbus;
    I2CSlave *current_dev;
    I2CSlave *dev;
    uint8_t saved_address;
};

static Property i2c_props[] = {
    DEFINE_PROP_UINT8("address", struct I2CSlave, address, 0),
    DEFINE_PROP_UINT8("address-range", struct I2CSlave, address_range, 1),
    DEFINE_PROP_UINT8("reg", struct I2CSlave, address, 0),
    DEFINE_PROP_END_OF_LIST(),
};

#define TYPE_I2C_BUS "i2c-bus"
#define I2C_BUS(obj) OBJECT_CHECK(i2c_bus, (obj), TYPE_I2C_BUS)

static const TypeInfo i2c_bus_info = {
    .name = TYPE_I2C_BUS,
    .parent = TYPE_BUS,
    .instance_size = sizeof(i2c_bus),
};

static void i2c_bus_pre_save(void *opaque)
{
    i2c_bus *bus = opaque;

    bus->saved_address = bus->current_dev ? bus->current_dev->address : -1;
}

static int i2c_bus_post_load(void *opaque, int version_id)
{
    i2c_bus *bus = opaque;

    /* The bus is loaded before attached devices, so load and save the
       current device id.  Devices will check themselves as loaded.  */
    bus->current_dev = NULL;
    return 0;
}

static const VMStateDescription vmstate_i2c_bus = {
    .name = "i2c_bus",
    .version_id = 1,
    .minimum_version_id = 1,
    .minimum_version_id_old = 1,
    .pre_save = i2c_bus_pre_save,
    .post_load = i2c_bus_post_load,
    .fields      = (VMStateField []) {
        VMSTATE_UINT8(saved_address, i2c_bus),
        VMSTATE_END_OF_LIST()
    }
};

/* Create a new I2C bus.  */
i2c_bus *i2c_init_bus(DeviceState *parent, const char *name)
{
    i2c_bus *bus;

    bus = FROM_QBUS(i2c_bus, qbus_create(TYPE_I2C_BUS, parent, name));
    vmstate_register(NULL, -1, &vmstate_i2c_bus, bus);
    return bus;
}

void i2c_set_slave_address(I2CSlave *dev, uint8_t address)
{
    dev->address = address;
}

/* Return nonzero if bus is busy.  */
int i2c_bus_busy(i2c_bus *bus)
{
    return bus->current_dev != NULL;
}

/* Returns non-zero if the address is not valid.  */
/* TODO: Make this handle multiple masters.  */
int i2c_start_transfer(i2c_bus *bus, uint8_t address, int recv)
{
    BusChild *kid;
    I2CSlave *slave = NULL;
    I2CSlaveClass *sc;

    QTAILQ_FOREACH(kid, &bus->qbus.children, sibling) {
        DeviceState *qdev = kid->child;
<<<<<<< HEAD
        I2CSlave *candidate = I2C_SLAVE_FROM_QDEV(qdev);
        if (address >= candidate->address &&
                address < candidate->address + candidate->address_range) {
=======
        I2CSlave *candidate = I2C_SLAVE(qdev);
        if (candidate->address == address) {
>>>>>>> bd4bd24e
            slave = candidate;
            break;
        }
    }

    if (!slave) {
        return 1;
    }

    sc = I2C_SLAVE_GET_CLASS(slave);
    /* If the bus is already busy, assume this is a repeated
       start condition.  */
    bus->current_dev = slave;
    if (sc->event) {
        sc->event(slave, recv ? I2C_START_RECV : I2C_START_SEND);
    }
    if (sc->decode_address) {
        sc->decode_address(slave, address);
    }
    return 0;
}

void i2c_end_transfer(i2c_bus *bus)
{
    I2CSlave *dev = bus->current_dev;
    I2CSlaveClass *sc;

    if (!dev) {
        return;
    }

    sc = I2C_SLAVE_GET_CLASS(dev);
    if (sc->event) {
        sc->event(dev, I2C_FINISH);
    }

    bus->current_dev = NULL;
}

int i2c_send(i2c_bus *bus, uint8_t data)
{
    I2CSlave *dev = bus->current_dev;
    I2CSlaveClass *sc;

    if (!dev) {
        return -1;
    }

    sc = I2C_SLAVE_GET_CLASS(dev);
    if (sc->send) {
        return sc->send(dev, data);
    }

    return -1;
}

int i2c_recv(i2c_bus *bus)
{
    I2CSlave *dev = bus->current_dev;
    I2CSlaveClass *sc;

    if (!dev) {
        return -1;
    }

    sc = I2C_SLAVE_GET_CLASS(dev);
    if (sc->recv) {
        return sc->recv(dev);
    }

    return -1;
}

void i2c_nack(i2c_bus *bus)
{
    I2CSlave *dev = bus->current_dev;
    I2CSlaveClass *sc;

    if (!dev) {
        return;
    }

    sc = I2C_SLAVE_GET_CLASS(dev);
    if (sc->event) {
        sc->event(dev, I2C_NACK);
    }
}

static int i2c_slave_post_load(void *opaque, int version_id)
{
    I2CSlave *dev = opaque;
    i2c_bus *bus;
    bus = FROM_QBUS(i2c_bus, qdev_get_parent_bus(&dev->qdev));
    if (bus->saved_address == dev->address) {
        bus->current_dev = dev;
    }
    return 0;
}

const VMStateDescription vmstate_i2c_slave = {
    .name = "I2CSlave",
    .version_id = 2,
    .minimum_version_id = 2,
    .minimum_version_id_old = 2,
    .post_load = i2c_slave_post_load,
    .fields      = (VMStateField []) {
        VMSTATE_UINT8(address, I2CSlave),
        VMSTATE_UINT8(address_range, I2CSlave),
        VMSTATE_END_OF_LIST()
    }
};

static int i2c_slave_qdev_init(DeviceState *dev)
{
    I2CSlave *s = I2C_SLAVE(dev);
    I2CSlaveClass *sc = I2C_SLAVE_GET_CLASS(s);

    return sc->init(s);
}


DeviceState *i2c_create_slave_no_init(i2c_bus *bus, const char *name,
                                      uint8_t addr)
{
    DeviceState *dev;

    dev = qdev_create(&bus->qbus, name);
    qdev_prop_set_uint8(dev, "address", addr);
    return dev;
}

DeviceState *i2c_create_slave(i2c_bus *bus, const char *name, uint8_t addr)
{
    DeviceState *dev = i2c_create_slave_no_init(bus, name, addr);

    qdev_init_nofail(dev);
    return dev;
}

static void i2c_slave_class_init(ObjectClass *klass, void *data)
{
    DeviceClass *k = DEVICE_CLASS(klass);
    k->init = i2c_slave_qdev_init;
    k->bus_type = TYPE_I2C_BUS;
    k->props = i2c_props;
}

static const TypeInfo i2c_slave_type_info = {
    .name = TYPE_I2C_SLAVE,
    .parent = TYPE_DEVICE,
    .instance_size = sizeof(I2CSlave),
    .abstract = true,
    .class_size = sizeof(I2CSlaveClass),
    .class_init = i2c_slave_class_init,
};

static void i2c_slave_register_types(void)
{
    type_register_static(&i2c_bus_info);
    type_register_static(&i2c_slave_type_info);
}

type_init(i2c_slave_register_types)

typedef struct I2CAutoConnectArg {
    i2c_bus *bus;
    int current;
    int first;
    int num;
} I2CAutoConnectArg;

static int i2c_auto_connect_slave(Object *child, void *opaque)
{
    I2CAutoConnectArg *arg = opaque;
    I2CSlave *dev = (I2CSlave *)object_dynamic_cast(child, TYPE_I2C_SLAVE);

    if (!dev) {
        return 0;
    }

    if (arg->current >= arg->first && arg->current < arg->first + arg->num) {
        qdev_set_parent_bus(DEVICE(dev), &arg->bus->qbus);
    }
    arg->current++;
    return 0;
}

void i2c_auto_connect_slaves(DeviceState *parent,
                             i2c_bus *bus, int first, int num)
{
    I2CAutoConnectArg arg = {
        .bus = bus,
        .current = 0,
        .first = first,
        .num = num,
    };

    object_child_foreach(OBJECT(parent), i2c_auto_connect_slave, &arg);
}<|MERGE_RESOLUTION|>--- conflicted
+++ resolved
@@ -94,14 +94,9 @@
 
     QTAILQ_FOREACH(kid, &bus->qbus.children, sibling) {
         DeviceState *qdev = kid->child;
-<<<<<<< HEAD
-        I2CSlave *candidate = I2C_SLAVE_FROM_QDEV(qdev);
+        I2CSlave *candidate = I2C_SLAVE(qdev);
         if (address >= candidate->address &&
                 address < candidate->address + candidate->address_range) {
-=======
-        I2CSlave *candidate = I2C_SLAVE(qdev);
-        if (candidate->address == address) {
->>>>>>> bd4bd24e
             slave = candidate;
             break;
         }
