--- conflicted
+++ resolved
@@ -279,9 +279,6 @@
     }
 
     trace_usb_ehci_irq(level, s->frindex, s->usbsts, s->usbintr);
-    if (s->irq) {
-        DPRINTF("ECHI: IRQ!!\n");
-    }
     qemu_set_irq(s->irq, level);
 }
 
@@ -1164,54 +1161,6 @@
                                 *mmio, old);
 }
 
-<<<<<<< HEAD
-/* Get an array of dwords from main memory */
-static inline int get_dwords(EHCIState *ehci, uint32_t addr,
-                             uint32_t *buf, int num)
-{
-    int i;
-
-    if (!ehci->dma) {
-        ehci_raise_irq(ehci, USBSTS_HSE);
-        ehci->usbcmd &= ~USBCMD_RUNSTOP;
-        trace_usb_ehci_dma_error();
-        return -1;
-    }
-
-    for(i = 0; i < num; i++, buf++, addr += sizeof(*buf)) {
-        DPRINTF("dma_memory_read addr: %08x\n", addr);
-        dma_memory_read(ehci->dma, addr, buf, sizeof(*buf));
-        *buf = le32_to_cpu(*buf);
-    }
-
-    return num;
-}
-
-/* Put an array of dwords in to main memory */
-static inline int put_dwords(EHCIState *ehci, uint32_t addr,
-                             uint32_t *buf, int num)
-{
-    int i;
-
-    if (!ehci->dma) {
-        ehci_raise_irq(ehci, USBSTS_HSE);
-        ehci->usbcmd &= ~USBCMD_RUNSTOP;
-        trace_usb_ehci_dma_error();
-        return -1;
-    }
-
-    for(i = 0; i < num; i++, buf++, addr += sizeof(*buf)) {
-        uint32_t tmp = cpu_to_le32(*buf);
-        
-        DPRINTF("dma_memory_write addr: %08x\n", addr);
-        dma_memory_write(ehci->dma, addr, &tmp, sizeof(tmp));
-    }
-
-    return num;
-}
-
-=======
->>>>>>> 11c29918
 /*
  *  Write the qh back to guest physical memory.  This step isn't
  *  in the EHCI spec but we need to do it since we don't share
