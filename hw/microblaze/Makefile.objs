<<<<<<< HEAD
obj-y = petalogix_s3adsp1800_mmu.o
obj-y += petalogix_ml605_mmu.o
obj-y += microblaze_generic_fdt.o
obj-y += microblaze_boot.o
=======
>>>>>>> 139a4b63
obj-y += xilinx_spi.o
obj-y += xilinx_ethlite.o

obj-y := $(addprefix ../,$(obj-y))

obj-y += petalogix_s3adsp1800_mmu.o
obj-y += petalogix_ml605_mmu.o
obj-y += boot.o
obj-y += pic_cpu.o<|MERGE_RESOLUTION|>--- conflicted
+++ resolved
@@ -1,10 +1,4 @@
-<<<<<<< HEAD
-obj-y = petalogix_s3adsp1800_mmu.o
-obj-y += petalogix_ml605_mmu.o
 obj-y += microblaze_generic_fdt.o
-obj-y += microblaze_boot.o
-=======
->>>>>>> 139a4b63
 obj-y += xilinx_spi.o
 obj-y += xilinx_ethlite.o
 
