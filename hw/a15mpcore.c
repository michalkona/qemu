/*
 * Cortex-A15MPCore internal peripheral emulation.
 *
 * Copyright (c) 2012 Linaro Limited.
 * Written by Peter Maydell.
 *
 * This program is free software; you can redistribute it and/or modify
 * it under the terms of the GNU General Public License as published by
 * the Free Software Foundation; either version 2 of the License, or
 * (at your option) any later version.
 *
 * This program is distributed in the hope that it will be useful,
 * but WITHOUT ANY WARRANTY; without even the implied warranty of
 * MERCHANTABILITY or FITNESS FOR A PARTICULAR PURPOSE.  See the
 * GNU General Public License for more details.
 *
 * You should have received a copy of the GNU General Public License along
 * with this program; if not, see <http://www.gnu.org/licenses/>.
 */

#include "hw/sysbus.h"
#include "sysemu/kvm.h"

/* A15MP private memory region.  */

typedef struct A15MPPrivState {
    SysBusDevice busdev;
    uint32_t num_cpu;
    uint32_t num_irq;
    MemoryRegion container;
    DeviceState *gic;
} A15MPPrivState;

static void a15mp_priv_set_irq(void *opaque, int irq, int level)
{
    A15MPPrivState *s = (A15MPPrivState *)opaque;
    qemu_set_irq(qdev_get_gpio_in(s->gic, irq), level);
}

static int a15mp_priv_init(SysBusDevice *dev)
{
    A15MPPrivState *s = FROM_SYSBUS(A15MPPrivState, dev);
    SysBusDevice *busdev;
    const char *gictype = "arm_gic";

<<<<<<< HEAD
    s->gic = qdev_create(NULL, "arm.gic");
=======
    if (kvm_irqchip_in_kernel()) {
        gictype = "kvm-arm-gic";
    }

    s->gic = qdev_create(NULL, gictype);
>>>>>>> 139a4b63
    qdev_prop_set_uint32(s->gic, "num-cpu", s->num_cpu);
    qdev_prop_set_uint32(s->gic, "num-irq", s->num_irq);
    qdev_prop_set_uint32(s->gic, "revision", 2);
    qdev_init_nofail(s->gic);
    busdev = SYS_BUS_DEVICE(s->gic);

    /* Pass through outbound IRQ lines from the GIC */
    sysbus_pass_irq(dev, busdev);

    /* Pass through inbound GPIO lines to the GIC */
    qdev_init_gpio_in(&s->busdev.qdev, a15mp_priv_set_irq, s->num_irq - 32);

    /* Memory map (addresses are offsets from PERIPHBASE):
     *  0x0000-0x0fff -- reserved
     *  0x1000-0x1fff -- GIC Distributor
     *  0x2000-0x2fff -- GIC CPU interface
     *  0x4000-0x4fff -- GIC virtual interface control (not modelled)
     *  0x5000-0x5fff -- GIC virtual interface control (not modelled)
     *  0x6000-0x7fff -- GIC virtual CPU interface (not modelled)
     */
    memory_region_init(&s->container, "a15mp-priv-container", 0x8000);
    memory_region_add_subregion(&s->container, 0x1000,
                                sysbus_mmio_get_region(busdev, 0));
    memory_region_add_subregion(&s->container, 0x2000,
                                sysbus_mmio_get_region(busdev, 1));

    sysbus_init_mmio(dev, &s->container);
    return 0;
}

static Property a15mp_priv_properties[] = {
    DEFINE_PROP_UINT32("num-cpu", A15MPPrivState, num_cpu, 1),
    /* The Cortex-A15MP may have anything from 0 to 224 external interrupt
     * IRQ lines (with another 32 internal). We default to 64+32, which
     * is the number provided by the Cortex-A15MP test chip in the
     * Versatile Express A15 development board.
     * Other boards may differ and should set this property appropriately.
     */
    DEFINE_PROP_UINT32("num-irq", A15MPPrivState, num_irq, 96),
    DEFINE_PROP_END_OF_LIST(),
};

static void a15mp_priv_class_init(ObjectClass *klass, void *data)
{
    DeviceClass *dc = DEVICE_CLASS(klass);
    SysBusDeviceClass *k = SYS_BUS_DEVICE_CLASS(klass);
    k->init = a15mp_priv_init;
    dc->props = a15mp_priv_properties;
    /* We currently have no savable state */
}

static const TypeInfo a15mp_priv_info = {
    .name  = "a15mpcore_priv",
    .parent = TYPE_SYS_BUS_DEVICE,
    .instance_size  = sizeof(A15MPPrivState),
    .class_init = a15mp_priv_class_init,
};

static void a15mp_register_types(void)
{
    type_register_static(&a15mp_priv_info);
}

type_init(a15mp_register_types)<|MERGE_RESOLUTION|>--- conflicted
+++ resolved
@@ -41,17 +41,13 @@
 {
     A15MPPrivState *s = FROM_SYSBUS(A15MPPrivState, dev);
     SysBusDevice *busdev;
-    const char *gictype = "arm_gic";
+    const char *gictype = "arm.gic";
 
-<<<<<<< HEAD
-    s->gic = qdev_create(NULL, "arm.gic");
-=======
     if (kvm_irqchip_in_kernel()) {
         gictype = "kvm-arm-gic";
     }
 
     s->gic = qdev_create(NULL, gictype);
->>>>>>> 139a4b63
     qdev_prop_set_uint32(s->gic, "num-cpu", s->num_cpu);
     qdev_prop_set_uint32(s->gic, "num-irq", s->num_irq);
     qdev_prop_set_uint32(s->gic, "revision", 2);
