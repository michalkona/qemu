--- conflicted
+++ resolved
@@ -15,113 +15,10 @@
 typedef struct A9MPPrivState {
     SysBusDevice busdev;
     uint32_t num_cpu;
-<<<<<<< HEAD
-=======
-    MemoryRegion scu_iomem;
->>>>>>> 11c29918
     MemoryRegion container;
     DeviceState *gic;
     uint32_t num_irq;
-<<<<<<< HEAD
 } A9MPPrivState;
-=======
-} a9mp_priv_state;
-
-static uint64_t a9_scu_read(void *opaque, hwaddr offset,
-                            unsigned size)
-{
-    a9mp_priv_state *s = (a9mp_priv_state *)opaque;
-    switch (offset) {
-    case 0x00: /* Control */
-        return s->scu_control;
-    case 0x04: /* Configuration */
-        return (((1 << s->num_cpu) - 1) << 4) | (s->num_cpu - 1);
-    case 0x08: /* CPU Power Status */
-        return s->scu_status;
-    case 0x09: /* CPU status.  */
-        return s->scu_status >> 8;
-    case 0x0a: /* CPU status.  */
-        return s->scu_status >> 16;
-    case 0x0b: /* CPU status.  */
-        return s->scu_status >> 24;
-    case 0x0c: /* Invalidate All Registers In Secure State */
-        return 0;
-    case 0x40: /* Filtering Start Address Register */
-    case 0x44: /* Filtering End Address Register */
-        /* RAZ/WI, like an implementation with only one AXI master */
-        return 0;
-    case 0x50: /* SCU Access Control Register */
-    case 0x54: /* SCU Non-secure Access Control Register */
-        /* unimplemented, fall through */
-    default:
-        return 0;
-    }
-}
-
-static void a9_scu_write(void *opaque, hwaddr offset,
-                         uint64_t value, unsigned size)
-{
-    a9mp_priv_state *s = (a9mp_priv_state *)opaque;
-    uint32_t mask;
-    uint32_t shift;
-    switch (size) {
-    case 1:
-        mask = 0xff;
-        break;
-    case 2:
-        mask = 0xffff;
-        break;
-    case 4:
-        mask = 0xffffffff;
-        break;
-    default:
-        fprintf(stderr, "Invalid size %u in write to a9 scu register %x\n",
-                size, (unsigned)offset);
-        return;
-    }
-
-    switch (offset) {
-    case 0x00: /* Control */
-        s->scu_control = value & 1;
-        break;
-    case 0x4: /* Configuration: RO */
-        break;
-    case 0x08: case 0x09: case 0x0A: case 0x0B: /* Power Control */
-        shift = (offset - 0x8) * 8;
-        s->scu_status &= ~(mask << shift);
-        s->scu_status |= ((value & mask) << shift);
-        break;
-    case 0x0c: /* Invalidate All Registers In Secure State */
-        /* no-op as we do not implement caches */
-        break;
-    case 0x40: /* Filtering Start Address Register */
-    case 0x44: /* Filtering End Address Register */
-        /* RAZ/WI, like an implementation with only one AXI master */
-        break;
-    case 0x50: /* SCU Access Control Register */
-    case 0x54: /* SCU Non-secure Access Control Register */
-        /* unimplemented, fall through */
-    default:
-        break;
-    }
-}
-
-static const MemoryRegionOps a9_scu_ops = {
-    .read = a9_scu_read,
-    .write = a9_scu_write,
-    .endianness = DEVICE_NATIVE_ENDIAN,
-};
-
-static void a9mp_priv_reset(DeviceState *dev)
-{
-    a9mp_priv_state *s = FROM_SYSBUS(a9mp_priv_state, SYS_BUS_DEVICE(dev));
-    int i;
-    s->scu_control = 0;
-    for (i = 0; i < ARRAY_SIZE(s->old_timer_status); i++) {
-        s->old_timer_status[i] = 0;
-    }
-}
->>>>>>> 11c29918
 
 static void a9mp_priv_set_irq(void *opaque, int irq, int level)
 {
@@ -148,27 +45,20 @@
     /* Pass through inbound GPIO lines to the GIC */
     qdev_init_gpio_in(&s->busdev.qdev, a9mp_priv_set_irq, s->num_irq - 32);
 
-<<<<<<< HEAD
     qdev = qdev_create(NULL, "arm_a9_scu");
     qdev_prop_set_uint32(qdev, "num-cpu", s->num_cpu);
     qdev_init_nofail(qdev);
-    scubusdev = sysbus_from_qdev(qdev);
+    scubusdev = SYS_BUS_DEVICE(qdev);
 
     qdev = qdev_create(NULL, "arm,cortex-a9-twd-timer");
     qdev_prop_set_uint32(qdev, "num-cpu", s->num_cpu);
     qdev_init_nofail(qdev);
-    timerbusdev = sysbus_from_qdev(qdev);
+    timerbusdev = SYS_BUS_DEVICE(qdev);
 
     qdev = qdev_create(NULL, "arm,cortex-a9-twd-timer");
     qdev_prop_set_uint32(qdev, "num-cpu", s->num_cpu);
     qdev_init_nofail(qdev);
-    wdtbusdev = sysbus_from_qdev(qdev);
-=======
-    s->mptimer = qdev_create(NULL, "arm_mptimer");
-    qdev_prop_set_uint32(s->mptimer, "num-cpu", s->num_cpu);
-    qdev_init_nofail(s->mptimer);
-    busdev = SYS_BUS_DEVICE(s->mptimer);
->>>>>>> 11c29918
+    wdtbusdev = SYS_BUS_DEVICE(qdev);
 
     /* Memory map (addresses are offsets from PERIPHBASE):
      *  0x0000-0x00ff -- Snoop Control Unit
