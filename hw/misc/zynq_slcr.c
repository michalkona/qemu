/*
 * Status and system control registers for Xilinx Zynq Platform
 *
 * Copyright (c) 2011 Michal Simek <monstr@monstr.eu>
 * Copyright (c) 2012 PetaLogix Pty Ltd.
 * Based on hw/arm_sysctl.c, written by Paul Brook
 *
 * This program is free software; you can redistribute it and/or
 * modify it under the terms of the GNU General Public License
 * as published by the Free Software Foundation; either version
 * 2 of the License, or (at your option) any later version.
 *
 * You should have received a copy of the GNU General Public License along
 * with this program; if not, see <http://www.gnu.org/licenses/>.
 */

#include "hw/hw.h"
#include "qemu/timer.h"
#include "hw/sysbus.h"
#include "sysemu/sysemu.h"

<<<<<<< HEAD
#ifndef ZYNQ_SLCR_ERR_DEBUG
#define ZYNQ_SLCR_ERR_DEBUG 0
#endif

=======
#ifdef CONFIG_FDT
#include "qemu/config-file.h"
#include "sysemu/device_tree.h"
#endif
#define NUM_CPUS 2

#ifdef ZYNQ_ARM_SLCR_ERR_DEBUG
>>>>>>> 732f3483
#define DB_PRINT(...) do { \
        if (ZYNQ_SLCR_ERR_DEBUG) { \
            fprintf(stderr,  ": %s: ", __func__); \
            fprintf(stderr, ## __VA_ARGS__); \
        } \
    } while (0);

#define XILINX_LOCK_KEY 0x767b
#define XILINX_UNLOCK_KEY 0xdf0d

<<<<<<< HEAD
#define R_PSS_RST_CTRL_SOFT_RST 0x1

enum {
    SCL             = 0x000 / 4,
    LOCK,
    UNLOCK,
    LOCKSTA,

    ARM_PLL_CTRL    = 0x100 / 4,
    DDR_PLL_CTRL,
    IO_PLL_CTRL,
    PLL_STATUS,
    ARM_PLL_CFG,
    DDR_PLL_CFG,
    IO_PLL_CFG,

    ARM_CLK_CTRL    = 0x120 / 4,
    DDR_CLK_CTRL,
    DCI_CLK_CTRL,
    APER_CLK_CTRL,
    USB0_CLK_CTRL,
    USB1_CLK_CTRL,
    GEM0_RCLK_CTRL,
    GEM1_RCLK_CTRL,
    GEM0_CLK_CTRL,
    GEM1_CLK_CTRL,
    SMC_CLK_CTRL,
    LQSPI_CLK_CTRL,
    SDIO_CLK_CTRL,
    UART_CLK_CTRL,
    SPI_CLK_CTRL,
    CAN_CLK_CTRL,
    CAN_MIOCLK_CTRL,
    DBG_CLK_CTRL,
    PCAP_CLK_CTRL,
    TOPSW_CLK_CTRL,

#define FPGA_CTRL_REGS(n, start) \
    FPGA ## n ## _CLK_CTRL = (start) / 4, \
    FPGA ## n ## _THR_CTRL, \
    FPGA ## n ## _THR_CNT, \
    FPGA ## n ## _THR_STA,
    FPGA_CTRL_REGS(0, 0x170)
    FPGA_CTRL_REGS(1, 0x180)
    FPGA_CTRL_REGS(2, 0x190)
    FPGA_CTRL_REGS(3, 0x1a0)

    BANDGAP_TRIP    = 0x1b8 / 4,
    PLL_PREDIVISOR  = 0x1c0 / 4,
    CLK_621_TRUE,

    PSS_RST_CTRL    = 0x200 / 4,
    DDR_RST_CTRL,
    TOPSW_RESET_CTRL,
    DMAC_RST_CTRL,
    USB_RST_CTRL,
    GEM_RST_CTRL,
    SDIO_RST_CTRL,
    SPI_RST_CTRL,
    CAN_RST_CTRL,
    I2C_RST_CTRL,
    UART_RST_CTRL,
    GPIO_RST_CTRL,
    LQSPI_RST_CTRL,
    SMC_RST_CTRL,
    OCM_RST_CTRL,
    FPGA_RST_CTRL   = 0x240 / 4,
    A9_CPU_RST_CTRL,

    RS_AWDT_CTRL    = 0x24c / 4,
    RST_REASON,

    REBOOT_STATUS   = 0x258 / 4,
    BOOT_MODE,

    APU_CTRL        = 0x300 / 4,
    WDT_CLK_SEL,

    TZ_DMA_NS       = 0x440 / 4,
    TZ_DMA_IRQ_NS,
    TZ_DMA_PERIPH_NS,

    PSS_IDCODE      = 0x530 / 4,

    DDR_URGENT      = 0x600 / 4,
    DDR_CAL_START   = 0x60c / 4,
    DDR_REF_START   = 0x614 / 4,
    DDR_CMD_STA,
    DDR_URGENT_SEL,
    DDR_DFI_STATUS,

    MIO             = 0x700 / 4,
#define MIO_LENGTH 54

    MIO_LOOPBACK    = 0x804 / 4,
    MIO_MST_TRI0,
    MIO_MST_TRI1,

    SD0_WP_CD_SEL   = 0x830 / 4,
    SD1_WP_CD_SEL,

    LVL_SHFTR_EN    = 0x900 / 4,
    OCM_CFG         = 0x910 / 4,

    CPU_RAM         = 0xa00 / 4,

    IOU             = 0xa30 / 4,

    DMAC_RAM        = 0xa50 / 4,

    AFI0            = 0xa60 / 4,
    AFI1 = AFI0 + 3,
    AFI2 = AFI1 + 3,
    AFI3 = AFI2 + 3,
#define AFI_LENGTH 3

    OCM             = 0xa90 / 4,

    DEVCI_RAM       = 0xaa0 / 4,

    CSG_RAM         = 0xab0 / 4,

    GPIOB_CTRL      = 0xb00 / 4,
    GPIOB_CFG_CMOS18,
    GPIOB_CFG_CMOS25,
    GPIOB_CFG_CMOS33,
    GPIOB_CFG_HSTL  = 0xb14 / 4,
    GPIOB_DRVR_BIAS_CTRL,

    DDRIOB          = 0xb40 / 4,
#define DDRIOB_LENGTH 14
};

#define ZYNQ_SLCR_MMIO_SIZE     0x1000
#define ZYNQ_SLCR_NUM_REGS      (ZYNQ_SLCR_MMIO_SIZE / 4)

#define TYPE_ZYNQ_SLCR "xilinx,zynq_slcr"
#define ZYNQ_SLCR(obj) OBJECT_CHECK(ZynqSLCRState, (obj), TYPE_ZYNQ_SLCR)

typedef struct ZynqSLCRState {
    SysBusDevice parent_obj;

    MemoryRegion iomem;

    uint32_t regs[ZYNQ_SLCR_NUM_REGS];
=======
typedef enum {
  ARM_PLL_CTRL,
  DDR_PLL_CTRL,
  IO_PLL_CTRL,
  PLL_STATUS,
  ARM_PPL_CFG,
  DDR_PLL_CFG,
  IO_PLL_CFG,
  PLL_BG_CTRL,
  PLL_MAX
} PLLValues;

typedef enum {
  ARM_CLK_CTRL,
  DDR_CLK_CTRL,
  DCI_CLK_CTRL,
  APER_CLK_CTRL,
  USB0_CLK_CTRL,
  USB1_CLK_CTRL,
  GEM0_RCLK_CTRL,
  GEM1_RCLK_CTRL,
  GEM0_CLK_CTRL,
  GEM1_CLK_CTRL,
  SMC_CLK_CTRL,
  LQSPI_CLK_CTRL,
  SDIO_CLK_CTRL,
  UART_CLK_CTRL,
  SPI_CLK_CTRL,
  CAN_CLK_CTRL,
  CAN_MIOCLK_CTRL,
  DBG_CLK_CTRL,
  PCAP_CLK_CTRL,
  TOPSW_CLK_CTRL,
  CLK_MAX
} ClkValues;

typedef enum {
  CLK_CTRL,
  THR_CTRL,
  THR_CNT,
  THR_STA,
  FPGA_MAX
} FPGAValues;

typedef enum {
  SYNC_CTRL,
  SYNC_STATUS,
  BANDGAP_TRIP,
  CC_TEST,
  PLL_PREDIVISOR,
  CLK_621_TRUE,
  PICTURE_DBG,
  PICTURE_DBG_UCNT,
  PICTURE_DBG_LCNT,
  MISC_MAX
} MiscValues;

typedef enum {
  PSS,
  DDDR,
  DMAC = 3,
  USB,
  GEM,
  SDIO,
  SPI,
  CAN,
  I2C,
  UART,
  GPIO,
  LQSPI,
  SMC,
  OCM,
  DEVCI,
  FPGA,
  A9_CPU,
  RS_AWDT,
  RST_REASON,
  RST_REASON_CLR,
  REBOOT_STATUS,
  BOOT_MODE,
  RESET_MAX
} ResetValues;

#define A9_CPU_RST_CTRL_RST_SHIFT 0
#define A9_CPU_RST_CTRL_CLKSTOP_SHIFT 4

typedef struct {
    SysBusDevice busdev;
    MemoryRegion iomem;

    DeviceState *cpus[NUM_CPUS];

    union {
        struct {
            uint16_t scl;
            uint16_t lockval;
            uint32_t pll[PLL_MAX]; /* 0x100 - 0x11C */
            uint32_t clk[CLK_MAX]; /* 0x120 - 0x16C */
            uint32_t fpga[4][FPGA_MAX]; /* 0x170 - 0x1AC */
            uint32_t misc[MISC_MAX]; /* 0x1B0 - 0x1D8 */
            uint32_t reset[RESET_MAX]; /* 0x200 - 0x25C */
            uint32_t apu_ctrl; /* 0x300 */
            uint32_t wdt_clk_sel; /* 0x304 */
            uint32_t tz_ocm[3]; /* 0x400 - 0x408 */
            uint32_t tz_ddr; /* 0x430 */
            uint32_t tz_dma[3]; /* 0x440 - 0x448 */
            uint32_t tz_misc[3]; /* 0x450 - 0x458 */
            uint32_t tz_fpga[2]; /* 0x484 - 0x488 */
            uint32_t dbg_ctrl; /* 0x500 */
            uint32_t pss_idcode; /* 0x530 */
            uint32_t ddr[8]; /* 0x600 - 0x620 - 0x604-missing */
            uint32_t mio[54]; /* 0x700 - 0x7D4 */
            uint32_t mio_func[4]; /* 0x800 - 0x810 */
            uint32_t sd[2]; /* 0x830 - 0x834 */
            uint32_t lvl_shftr_en; /* 0x900 */
            uint32_t ocm_cfg; /* 0x910 */
            uint32_t cpu_ram[8]; /* 0xA00 - 0xA1C */
            uint32_t iou[7]; /* 0xA30 - 0xA48 */
            uint32_t dmac_ram; /* 0xA50 */
            uint32_t afi[4][3]; /* 0xA60 - 0xA8C */
            uint32_t ocm[3]; /* 0xA90 - 0xA98 */
            uint32_t devci_ram; /* 0xAA0 */
            uint32_t csg_ram; /* 0xAB0 */
            uint32_t gpiob[12]; /* 0xB00 - 0xB2C */
            uint32_t ddriob[14]; /* 0xB40 - 0xB74 */
        };
        uint8_t data[0x1000];
    };
>>>>>>> 732f3483
} ZynqSLCRState;

/* Set up PS7 QSPI MIO registers based on the dtb */
static void zynq_slcr_set_qspi(ZynqSLCRState *s, void *fdt)
{
    int i;
    Error *errp = NULL;
    char node_path[DT_PATH_LENGTH];

    memset(node_path, 0, sizeof(node_path));
    /* find the Zynq QSPI node path with compatible string, return if node
     * not found */
    if (qemu_devtree_node_by_compatible(fdt, node_path,
                                        "xlnx,zynq-qspi-1.0")) {
        DB_PRINT("DT, PS7 QSPI node not found\n");
        return ;
    }

    /* Check if there is a child node and assume the child node is a QSPI
     * flash node. Then set up the MIO registers for the first QSPI flash.
     * Use the is-dual property to determine whether MIO registers
     * configuration is required to setup for the second QSPI flash*/
    if (qemu_devtree_get_num_children(fdt, node_path, 1)) {
        DB_PRINT("DT, PS7 QSPI: child node found\n");
        /* Set MIO 1 - 6 (qspi0)  with QSPI + LVCOMS18 (0x202) */
        for (i = 1; i <= 6; i++) {
            s->mio[i] = 0x00000202;
        }

        /* Check for dual mode */
        if (qemu_devtree_getprop_cell(fdt, node_path, "is-dual", 0,
                                        false, &errp) ==  1) {
            DB_PRINT("DT, PS QSPI is in dual\n");
            /* Set MIO 0 (qspi1_cs) with QSPI + LVCOMS18 (0x202) */
            s->mio[0] = 0x00000202;

            /* Set MIO 9 - 13 (qspi1) with QSPI + LVCOMS18 (0x202) */
            for (i = 9; i <= 13; i++) {
                s->mio[i] = 0x00000202;
            }
        }
    }
}

static void zynq_slcr_fdt_config(ZynqSLCRState *s)
{
#ifdef CONFIG_FDT
    QemuOpts *machine_opts;
    const char *dtb_filename;
    int fdt_size;
    void *fdt = NULL;

    /* identify dtb file name from qemu opts */
    machine_opts = qemu_opts_find(qemu_find_opts("machine"), 0);
    if (machine_opts) {
        dtb_filename = qemu_opt_get(machine_opts, "dtb");
    } else {
        dtb_filename = NULL;
    }

    if (dtb_filename) {
        fdt = load_device_tree(dtb_filename, &fdt_size);
    }

    if (!fdt) {
        return;
    }

    zynq_slcr_set_qspi(s, fdt);
#endif

    return;
}

static void zynq_slcr_reset(DeviceState *d)
{
    ZynqSLCRState *s = ZYNQ_SLCR(d);
    int i;

    DB_PRINT("RESET\n");

    s->regs[LOCKSTA] = 1;
    /* 0x100 - 0x11C */
<<<<<<< HEAD
    s->regs[ARM_PLL_CTRL]   = 0x0001A008;
    s->regs[DDR_PLL_CTRL]   = 0x0001A008;
    s->regs[IO_PLL_CTRL]    = 0x0001A008;
    s->regs[PLL_STATUS]     = 0x0000003F;
    s->regs[ARM_PLL_CFG]    = 0x00014000;
    s->regs[DDR_PLL_CFG]    = 0x00014000;
    s->regs[IO_PLL_CFG]     = 0x00014000;

    /* 0x120 - 0x16C */
    s->regs[ARM_CLK_CTRL]   = 0x1F000400;
    s->regs[DDR_CLK_CTRL]   = 0x18400003;
    s->regs[DCI_CLK_CTRL]   = 0x01E03201;
    s->regs[APER_CLK_CTRL]  = 0x01FFCCCD;
    s->regs[USB0_CLK_CTRL]  = s->regs[USB1_CLK_CTRL]    = 0x00101941;
    s->regs[GEM0_RCLK_CTRL] = s->regs[GEM1_RCLK_CTRL]   = 0x00000001;
    s->regs[GEM0_CLK_CTRL]  = s->regs[GEM1_CLK_CTRL]    = 0x00003C01;
    s->regs[SMC_CLK_CTRL]   = 0x00003C01;
    s->regs[LQSPI_CLK_CTRL] = 0x00002821;
    s->regs[SDIO_CLK_CTRL]  = 0x00001E03;
    s->regs[UART_CLK_CTRL]  = 0x00003F03;
    s->regs[SPI_CLK_CTRL]   = 0x00003F03;
    s->regs[CAN_CLK_CTRL]   = 0x00501903;
    s->regs[DBG_CLK_CTRL]   = 0x00000F03;
    s->regs[PCAP_CLK_CTRL]  = 0x00000F01;
=======
    s->pll[ARM_PLL_CTRL] = 0x00028008;
    s->pll[DDR_PLL_CTRL] = 0x00020008;
    s->pll[IO_PLL_CTRL] = 0x0001e008;
    s->pll[PLL_STATUS] = 0x0000003F;
    s->pll[ARM_PPL_CFG] = 0x000fa220;
    s->pll[DDR_PLL_CFG] = 0x0012c220;
    s->pll[IO_PLL_CFG] = 0x001452c0;

    /* 0x120 - 0x16C */
    s->clk[ARM_CLK_CTRL] = 0x1F000200;
    s->clk[DDR_CLK_CTRL] = 0x18400003;
    s->clk[DCI_CLK_CTRL] = 0x01E03201;
    s->clk[APER_CLK_CTRL] = 0x01ed044d;
    s->clk[USB0_CLK_CTRL] = s->clk[USB1_CLK_CTRL] = 0x00101941;
    s->clk[GEM0_RCLK_CTRL] = s->clk[GEM1_RCLK_CTRL] = 0x00000001;
    s->clk[GEM0_CLK_CTRL] = s->clk[GEM1_CLK_CTRL] = 0x00003C01;
    s->clk[SMC_CLK_CTRL] = 0x00003C01;
    s->clk[LQSPI_CLK_CTRL] = 0x00002821;
    s->clk[SDIO_CLK_CTRL] = 0x00001E03;
    s->clk[UART_CLK_CTRL] = 0x00003F03;
    s->clk[SPI_CLK_CTRL] = 0x00003F03;
    s->clk[CAN_CLK_CTRL] = 0x00501903;
    s->clk[DBG_CLK_CTRL] = 0x00000F03;
    s->clk[PCAP_CLK_CTRL] = 0x00000F01;
>>>>>>> 732f3483

    /* 0x170 - 0x1AC */
    s->regs[FPGA0_CLK_CTRL] = s->regs[FPGA1_CLK_CTRL] = s->regs[FPGA2_CLK_CTRL]
                            = s->regs[FPGA3_CLK_CTRL] = 0x00101800;
    s->regs[FPGA0_THR_STA] = s->regs[FPGA1_THR_STA] = s->regs[FPGA2_THR_STA]
                           = s->regs[FPGA3_THR_STA] = 0x00010000;

    /* 0x1B0 - 0x1D8 */
    s->regs[BANDGAP_TRIP]   = 0x0000001F;
    s->regs[PLL_PREDIVISOR] = 0x00000001;
    s->regs[CLK_621_TRUE]   = 0x00000001;

    /* 0x200 - 0x25C */
    s->regs[FPGA_RST_CTRL]  = 0x01F33F0F;
    s->regs[RST_REASON]     = 0x00000040;

    s->regs[BOOT_MODE]      = 0x00000001;

    /* 0x700 - 0x7D4 */
    for (i = 0; i < 54; i++) {
        s->regs[MIO + i] = 0x00001601;
    }
    for (i = 2; i <= 8; i++) {
        s->regs[MIO + i] = 0x00000601;
    }

    s->regs[MIO_MST_TRI0] = s->regs[MIO_MST_TRI1] = 0xFFFFFFFF;

    s->regs[CPU_RAM + 0] = s->regs[CPU_RAM + 1] = s->regs[CPU_RAM + 3]
                         = s->regs[CPU_RAM + 4] = s->regs[CPU_RAM + 7]
                         = 0x00010101;
    s->regs[CPU_RAM + 2] = s->regs[CPU_RAM + 5] = 0x01010101;
    s->regs[CPU_RAM + 6] = 0x00000001;

    s->regs[IOU + 0] = s->regs[IOU + 1] = s->regs[IOU + 2] = s->regs[IOU + 3]
                     = 0x09090909;
    s->regs[IOU + 4] = s->regs[IOU + 5] = 0x00090909;
    s->regs[IOU + 6] = 0x00000909;

    s->regs[DMAC_RAM] = 0x00000009;

    s->regs[AFI0 + 0] = s->regs[AFI0 + 1] = 0x09090909;
    s->regs[AFI1 + 0] = s->regs[AFI1 + 1] = 0x09090909;
    s->regs[AFI2 + 0] = s->regs[AFI2 + 1] = 0x09090909;
    s->regs[AFI3 + 0] = s->regs[AFI3 + 1] = 0x09090909;
    s->regs[AFI0 + 2] = s->regs[AFI1 + 2] = s->regs[AFI2 + 2]
                      = s->regs[AFI3 + 2] = 0x00000909;

    s->regs[OCM + 0]    = 0x01010101;
    s->regs[OCM + 1]    = s->regs[OCM + 2] = 0x09090909;

    s->regs[DEVCI_RAM]  = 0x00000909;
    s->regs[CSG_RAM]    = 0x00000001;

<<<<<<< HEAD
    s->regs[DDRIOB + 0] = s->regs[DDRIOB + 1] = s->regs[DDRIOB + 2]
                        = s->regs[DDRIOB + 3] = 0x00000e00;
    s->regs[DDRIOB + 4] = s->regs[DDRIOB + 5] = s->regs[DDRIOB + 6]
                        = 0x00000e00;
    s->regs[DDRIOB + 12] = 0x00000021;
=======
    s->ddriob[0] = s->ddriob[1] = s->ddriob[2] = s->ddriob[3] = 0x00000e00;
    s->ddriob[4] = s->ddriob[5] = s->ddriob[6] = 0x00000e00;
    s->ddriob[12] = 0x00000021;

    zynq_slcr_fdt_config(s);
>>>>>>> 732f3483
}


static bool zynq_slcr_check_offset(hwaddr offset, bool rnw)
{
    switch (offset) {
    case LOCK:
    case UNLOCK:
    case DDR_CAL_START:
    case DDR_REF_START:
        return !rnw; /* Write only */
    case LOCKSTA:
    case FPGA0_THR_STA:
    case FPGA1_THR_STA:
    case FPGA2_THR_STA:
    case FPGA3_THR_STA:
    case BOOT_MODE:
    case PSS_IDCODE:
    case DDR_CMD_STA:
    case DDR_DFI_STATUS:
    case PLL_STATUS:
        return rnw;/* read only */
    case SCL:
    case ARM_PLL_CTRL ... IO_PLL_CTRL:
    case ARM_PLL_CFG ... IO_PLL_CFG:
    case ARM_CLK_CTRL ... TOPSW_CLK_CTRL:
    case FPGA0_CLK_CTRL ... FPGA0_THR_CNT:
    case FPGA1_CLK_CTRL ... FPGA1_THR_CNT:
    case FPGA2_CLK_CTRL ... FPGA2_THR_CNT:
    case FPGA3_CLK_CTRL ... FPGA3_THR_CNT:
    case BANDGAP_TRIP:
    case PLL_PREDIVISOR:
    case CLK_621_TRUE:
    case PSS_RST_CTRL ... A9_CPU_RST_CTRL:
    case RS_AWDT_CTRL:
    case RST_REASON:
    case REBOOT_STATUS:
    case APU_CTRL:
    case WDT_CLK_SEL:
    case TZ_DMA_NS ... TZ_DMA_PERIPH_NS:
    case DDR_URGENT:
    case DDR_URGENT_SEL:
    case MIO ... MIO + MIO_LENGTH - 1:
    case MIO_LOOPBACK ... MIO_MST_TRI1:
    case SD0_WP_CD_SEL:
    case SD1_WP_CD_SEL:
    case LVL_SHFTR_EN:
    case OCM_CFG:
    case CPU_RAM:
    case IOU:
    case DMAC_RAM:
    case AFI0 ... AFI3 + AFI_LENGTH - 1:
    case OCM:
    case DEVCI_RAM:
    case CSG_RAM:
    case GPIOB_CTRL ... GPIOB_CFG_CMOS33:
    case GPIOB_CFG_HSTL:
    case GPIOB_DRVR_BIAS_CTRL:
    case DDRIOB ... DDRIOB + DDRIOB_LENGTH - 1:
        return true;
    default:
        return false;
    }
}

static uint64_t zynq_slcr_read(void *opaque, hwaddr offset,
    unsigned size)
{
    ZynqSLCRState *s = opaque;
    offset /= 4;
    uint32_t ret = s->regs[offset];

    if (!zynq_slcr_check_offset(offset, true)) {
        qemu_log_mask(LOG_GUEST_ERROR, "zynq_slcr: Invalid read access to "
                      " addr %" HWADDR_PRIx "\n", offset * 4);
    }

    DB_PRINT("addr: %08" HWADDR_PRIx " data: %08" PRIx32 "\n", offset * 4, ret);
    return ret;
}

static void zynq_slcr_write(void *opaque, hwaddr offset,
                          uint64_t val, unsigned size)
{
    ZynqSLCRState *s = (ZynqSLCRState *)opaque;
<<<<<<< HEAD
    offset /= 4;

    DB_PRINT("addr: %08" HWADDR_PRIx " data: %08" PRIx64 "\n", offset * 4, val);
=======
    int i;
>>>>>>> 732f3483

    if (!zynq_slcr_check_offset(offset, false)) {
        qemu_log_mask(LOG_GUEST_ERROR, "zynq_slcr: Invalid write access to "
                      "addr %" HWADDR_PRIx "\n", offset * 4);
        return;
    }

    switch (offset) {
    case SCL:
        s->regs[SCL] = val & 0x1;
        return;
    case LOCK:
        if ((val & 0xFFFF) == XILINX_LOCK_KEY) {
            DB_PRINT("XILINX LOCK 0xF8000000 + 0x%x <= 0x%x\n", (int)offset,
                (unsigned)val & 0xFFFF);
            s->regs[LOCKSTA] = 1;
        } else {
            DB_PRINT("WRONG XILINX LOCK KEY 0xF8000000 + 0x%x <= 0x%x\n",
                (int)offset, (unsigned)val & 0xFFFF);
        }
        return;
    case UNLOCK:
        if ((val & 0xFFFF) == XILINX_UNLOCK_KEY) {
            DB_PRINT("XILINX UNLOCK 0xF8000000 + 0x%x <= 0x%x\n", (int)offset,
                (unsigned)val & 0xFFFF);
            s->regs[LOCKSTA] = 0;
        } else {
            DB_PRINT("WRONG XILINX UNLOCK KEY 0xF8000000 + 0x%x <= 0x%x\n",
                (int)offset, (unsigned)val & 0xFFFF);
        }
        return;
    }

<<<<<<< HEAD
    if (!s->regs[LOCKSTA]) {
        s->regs[offset / 4] = val;
=======
    if (!s->lockval) {
        switch (offset) {
        case 0x100 ... 0x11C:
            if (offset == 0x10C) {
                goto bad_reg;
            }
            s->pll[(offset - 0x100) / 4] = val;
            break;
        case 0x120 ... 0x16C:
            s->clk[(offset - 0x120) / 4] = val;
            break;
        case 0x170 ... 0x1AC:
            s->fpga[0][(offset - 0x170) / 4] = val;
            break;
        case 0x1B0 ... 0x1D8:
            s->misc[(offset - 0x1B0) / 4] = val;
            break;
        case 0x200 ... 0x25C:
            if (offset == 0x250) {
                goto bad_reg;
            }
            s->reset[(offset - 0x200) / 4] = val;
            if (offset - 0x200 == A9_CPU * 4) { /* CPU Reset */
                for (i = 0; i < NUM_CPUS && s->cpus[i]; ++i) {
                    bool is_rst = val & (1 << (A9_CPU_RST_CTRL_RST_SHIFT + i));
                    bool is_clkstop = val &
                                    (1 << (A9_CPU_RST_CTRL_CLKSTOP_SHIFT + i));
                    if (is_rst) {
                        DB_PRINT("resetting cpu %d\n", i);
                        device_reset(s->cpus[i]);
                    }
                    DB_PRINT("%shalting cpu %d\n", is_rst || is_clkstop ?
                             "" : "un", i);
                    (is_rst || is_clkstop ?
                                device_halt : device_unhalt)(s->cpus[i]);
                }
            }
            break;
        case 0x300:
            s->apu_ctrl = val;
            break;
        case 0x304:
            s->wdt_clk_sel = val;
            break;
        case 0x400 ... 0x408:
            s->tz_ocm[(offset - 0x400) / 4] = val;
            break;
        case 0x430:
            s->tz_ddr = val;
            break;
        case 0x440 ... 0x448:
            s->tz_dma[(offset - 0x440) / 4] = val;
            break;
        case 0x450 ... 0x458:
            s->tz_misc[(offset - 0x450) / 4] = val;
            break;
        case 0x484 ... 0x488:
            s->tz_fpga[(offset - 0x484) / 4] = val;
            break;
        case 0x500:
            s->dbg_ctrl = val;
            break;
        case 0x530:
            s->pss_idcode = val;
            break;
        case 0x600 ... 0x620:
            if (offset == 0x604) {
                goto bad_reg;
            }
            s->ddr[(offset - 0x600) / 4] = val;
            break;
        case 0x700 ... 0x7D4:
            s->mio[(offset - 0x700) / 4] = val;
            break;
        case 0x800 ... 0x810:
            s->mio_func[(offset - 0x800) / 4] = val;
            break;
        case 0x830 ... 0x834:
            s->sd[(offset - 0x830) / 4] = val;
            break;
        case 0x900:
            s->lvl_shftr_en = val;
            break;
        case 0x910:
            break;
        case 0xA00 ... 0xA1C:
            s->cpu_ram[(offset - 0xA00) / 4] = val;
            break;
        case 0xA30 ... 0xA48:
            s->iou[(offset - 0xA30) / 4] = val;
            break;
        case 0xA50:
            s->dmac_ram = val;
            break;
        case 0xA60 ... 0xA8C:
            s->afi[0][(offset - 0xA60) / 4] = val;
            break;
        case 0xA90:
            s->ocm[0] = val;
            break;
        case 0xAA0:
            s->devci_ram = val;
            break;
        case 0xAB0:
            s->csg_ram = val;
            break;
        case 0xB00 ... 0xB2C:
            if (offset == 0xB20 || offset == 0xB2C) {
                goto bad_reg;
            }
            s->gpiob[(offset - 0xB00) / 4] = val;
            break;
        case 0xB40 ... 0xB74:
            s->ddriob[(offset - 0xB40) / 4] = val;
            break;
        default:
        bad_reg:
            DB_PRINT("Bad register write %x <= %08x\n", (int)offset,
                     (unsigned)val);
        }
>>>>>>> 732f3483
    } else {
        DB_PRINT("SCLR registers are locked. Unlock them first\n");
        return;
    }

    switch (offset) {
    case PSS_RST_CTRL:
        if (val & R_PSS_RST_CTRL_SOFT_RST) {
            qemu_system_reset_request();
        }
        break;
    }
}

static const MemoryRegionOps slcr_ops = {
    .read = zynq_slcr_read,
    .write = zynq_slcr_write,
    .endianness = DEVICE_NATIVE_ENDIAN,
};

static void zynq_slcr_init(Object *obj)
{
<<<<<<< HEAD
    ZynqSLCRState *s = ZYNQ_SLCR(obj);

    memory_region_init_io(&s->iomem, obj, &slcr_ops, s, "slcr",
                          ZYNQ_SLCR_MMIO_SIZE);
    sysbus_init_mmio(SYS_BUS_DEVICE(obj), &s->iomem);
=======
    int i;
    ZynqSLCRState *s = FROM_SYSBUS(ZynqSLCRState, dev);

    if (!s->cpus[0]) {
        CPUArchState *env;
        int i = 0;

        for (env = first_cpu; env; env = env->next_cpu) {
            s->cpus[i++] = DEVICE(arm_env_get_cpu(env));
        }
    }

    memory_region_init_io(&s->iomem, &slcr_ops, s, "slcr", 0x1000);
    sysbus_init_mmio(dev, &s->iomem);

    for (i = 0; i < NUM_CPUS; ++i) {
        gchar *name = g_strdup_printf("cpu%d", i);
        object_property_add_link(OBJECT(dev), name, TYPE_DEVICE,
                                 (Object **) &s->cpus[i], NULL);
        g_free(name);
    }
    return 0;
>>>>>>> 732f3483
}

static const VMStateDescription vmstate_zynq_slcr = {
    .name = "zynq_slcr",
    .version_id = 2,
    .minimum_version_id = 2,
    .fields = (VMStateField[]) {
        VMSTATE_UINT32_ARRAY(regs, ZynqSLCRState, ZYNQ_SLCR_NUM_REGS),
        VMSTATE_END_OF_LIST()
    }
};

static void zynq_slcr_class_init(ObjectClass *klass, void *data)
{
    DeviceClass *dc = DEVICE_CLASS(klass);

    dc->vmsd = &vmstate_zynq_slcr;
    dc->reset = zynq_slcr_reset;
}

static const TypeInfo zynq_slcr_info = {
    .class_init = zynq_slcr_class_init,
    .name  = TYPE_ZYNQ_SLCR,
    .parent = TYPE_SYS_BUS_DEVICE,
    .instance_size  = sizeof(ZynqSLCRState),
    .instance_init = zynq_slcr_init,
};

static void zynq_slcr_register_types(void)
{
    type_register_static(&zynq_slcr_info);
}

type_init(zynq_slcr_register_types)<|MERGE_RESOLUTION|>--- conflicted
+++ resolved
@@ -17,22 +17,18 @@
 #include "hw/hw.h"
 #include "qemu/timer.h"
 #include "hw/sysbus.h"
+#include "hw/fdt_generic_devices.h"
 #include "sysemu/sysemu.h"
 
-<<<<<<< HEAD
-#ifndef ZYNQ_SLCR_ERR_DEBUG
-#define ZYNQ_SLCR_ERR_DEBUG 0
-#endif
-
-=======
 #ifdef CONFIG_FDT
 #include "qemu/config-file.h"
 #include "sysemu/device_tree.h"
 #endif
-#define NUM_CPUS 2
-
-#ifdef ZYNQ_ARM_SLCR_ERR_DEBUG
->>>>>>> 732f3483
+
+#ifndef ZYNQ_SLCR_ERR_DEBUG
+#define ZYNQ_SLCR_ERR_DEBUG 0
+#endif
+
 #define DB_PRINT(...) do { \
         if (ZYNQ_SLCR_ERR_DEBUG) { \
             fprintf(stderr,  ": %s: ", __func__); \
@@ -43,7 +39,6 @@
 #define XILINX_LOCK_KEY 0x767b
 #define XILINX_UNLOCK_KEY 0xdf0d
 
-<<<<<<< HEAD
 #define R_PSS_RST_CTRL_SOFT_RST 0x1
 
 enum {
@@ -180,6 +175,10 @@
 #define ZYNQ_SLCR_MMIO_SIZE     0x1000
 #define ZYNQ_SLCR_NUM_REGS      (ZYNQ_SLCR_MMIO_SIZE / 4)
 
+#define ZYNQ_SLCR_NUM_CPUS 2
+
+#define A9_CPU_RST_CTRL_RST_SHIFT 0
+
 #define TYPE_ZYNQ_SLCR "xilinx,zynq_slcr"
 #define ZYNQ_SLCR(obj) OBJECT_CHECK(ZynqSLCRState, (obj), TYPE_ZYNQ_SLCR)
 
@@ -187,138 +186,9 @@
     SysBusDevice parent_obj;
 
     MemoryRegion iomem;
+    qemu_irq cpu_resets[ZYNQ_SLCR_NUM_CPUS];
 
     uint32_t regs[ZYNQ_SLCR_NUM_REGS];
-=======
-typedef enum {
-  ARM_PLL_CTRL,
-  DDR_PLL_CTRL,
-  IO_PLL_CTRL,
-  PLL_STATUS,
-  ARM_PPL_CFG,
-  DDR_PLL_CFG,
-  IO_PLL_CFG,
-  PLL_BG_CTRL,
-  PLL_MAX
-} PLLValues;
-
-typedef enum {
-  ARM_CLK_CTRL,
-  DDR_CLK_CTRL,
-  DCI_CLK_CTRL,
-  APER_CLK_CTRL,
-  USB0_CLK_CTRL,
-  USB1_CLK_CTRL,
-  GEM0_RCLK_CTRL,
-  GEM1_RCLK_CTRL,
-  GEM0_CLK_CTRL,
-  GEM1_CLK_CTRL,
-  SMC_CLK_CTRL,
-  LQSPI_CLK_CTRL,
-  SDIO_CLK_CTRL,
-  UART_CLK_CTRL,
-  SPI_CLK_CTRL,
-  CAN_CLK_CTRL,
-  CAN_MIOCLK_CTRL,
-  DBG_CLK_CTRL,
-  PCAP_CLK_CTRL,
-  TOPSW_CLK_CTRL,
-  CLK_MAX
-} ClkValues;
-
-typedef enum {
-  CLK_CTRL,
-  THR_CTRL,
-  THR_CNT,
-  THR_STA,
-  FPGA_MAX
-} FPGAValues;
-
-typedef enum {
-  SYNC_CTRL,
-  SYNC_STATUS,
-  BANDGAP_TRIP,
-  CC_TEST,
-  PLL_PREDIVISOR,
-  CLK_621_TRUE,
-  PICTURE_DBG,
-  PICTURE_DBG_UCNT,
-  PICTURE_DBG_LCNT,
-  MISC_MAX
-} MiscValues;
-
-typedef enum {
-  PSS,
-  DDDR,
-  DMAC = 3,
-  USB,
-  GEM,
-  SDIO,
-  SPI,
-  CAN,
-  I2C,
-  UART,
-  GPIO,
-  LQSPI,
-  SMC,
-  OCM,
-  DEVCI,
-  FPGA,
-  A9_CPU,
-  RS_AWDT,
-  RST_REASON,
-  RST_REASON_CLR,
-  REBOOT_STATUS,
-  BOOT_MODE,
-  RESET_MAX
-} ResetValues;
-
-#define A9_CPU_RST_CTRL_RST_SHIFT 0
-#define A9_CPU_RST_CTRL_CLKSTOP_SHIFT 4
-
-typedef struct {
-    SysBusDevice busdev;
-    MemoryRegion iomem;
-
-    DeviceState *cpus[NUM_CPUS];
-
-    union {
-        struct {
-            uint16_t scl;
-            uint16_t lockval;
-            uint32_t pll[PLL_MAX]; /* 0x100 - 0x11C */
-            uint32_t clk[CLK_MAX]; /* 0x120 - 0x16C */
-            uint32_t fpga[4][FPGA_MAX]; /* 0x170 - 0x1AC */
-            uint32_t misc[MISC_MAX]; /* 0x1B0 - 0x1D8 */
-            uint32_t reset[RESET_MAX]; /* 0x200 - 0x25C */
-            uint32_t apu_ctrl; /* 0x300 */
-            uint32_t wdt_clk_sel; /* 0x304 */
-            uint32_t tz_ocm[3]; /* 0x400 - 0x408 */
-            uint32_t tz_ddr; /* 0x430 */
-            uint32_t tz_dma[3]; /* 0x440 - 0x448 */
-            uint32_t tz_misc[3]; /* 0x450 - 0x458 */
-            uint32_t tz_fpga[2]; /* 0x484 - 0x488 */
-            uint32_t dbg_ctrl; /* 0x500 */
-            uint32_t pss_idcode; /* 0x530 */
-            uint32_t ddr[8]; /* 0x600 - 0x620 - 0x604-missing */
-            uint32_t mio[54]; /* 0x700 - 0x7D4 */
-            uint32_t mio_func[4]; /* 0x800 - 0x810 */
-            uint32_t sd[2]; /* 0x830 - 0x834 */
-            uint32_t lvl_shftr_en; /* 0x900 */
-            uint32_t ocm_cfg; /* 0x910 */
-            uint32_t cpu_ram[8]; /* 0xA00 - 0xA1C */
-            uint32_t iou[7]; /* 0xA30 - 0xA48 */
-            uint32_t dmac_ram; /* 0xA50 */
-            uint32_t afi[4][3]; /* 0xA60 - 0xA8C */
-            uint32_t ocm[3]; /* 0xA90 - 0xA98 */
-            uint32_t devci_ram; /* 0xAA0 */
-            uint32_t csg_ram; /* 0xAB0 */
-            uint32_t gpiob[12]; /* 0xB00 - 0xB2C */
-            uint32_t ddriob[14]; /* 0xB40 - 0xB74 */
-        };
-        uint8_t data[0x1000];
-    };
->>>>>>> 732f3483
 } ZynqSLCRState;
 
 /* Set up PS7 QSPI MIO registers based on the dtb */
@@ -345,19 +215,19 @@
         DB_PRINT("DT, PS7 QSPI: child node found\n");
         /* Set MIO 1 - 6 (qspi0)  with QSPI + LVCOMS18 (0x202) */
         for (i = 1; i <= 6; i++) {
-            s->mio[i] = 0x00000202;
+            s->regs[MIO+i] = 0x00000202;
         }
 
         /* Check for dual mode */
-        if (qemu_devtree_getprop_cell(fdt, node_path, "is-dual", 0,
-                                        false, &errp) ==  1) {
+        if (qemu_fdt_getprop_cell(fdt, node_path, "is-dual", 0,
+                                  false, &errp) ==  1) {
             DB_PRINT("DT, PS QSPI is in dual\n");
             /* Set MIO 0 (qspi1_cs) with QSPI + LVCOMS18 (0x202) */
-            s->mio[0] = 0x00000202;
+            s->regs[MIO+0] = 0x00000202;
 
             /* Set MIO 9 - 13 (qspi1) with QSPI + LVCOMS18 (0x202) */
             for (i = 9; i <= 13; i++) {
-                s->mio[i] = 0x00000202;
+                s->regs[MIO+i] = 0x00000202;
             }
         }
     }
@@ -402,7 +272,6 @@
 
     s->regs[LOCKSTA] = 1;
     /* 0x100 - 0x11C */
-<<<<<<< HEAD
     s->regs[ARM_PLL_CTRL]   = 0x0001A008;
     s->regs[DDR_PLL_CTRL]   = 0x0001A008;
     s->regs[IO_PLL_CTRL]    = 0x0001A008;
@@ -412,10 +281,10 @@
     s->regs[IO_PLL_CFG]     = 0x00014000;
 
     /* 0x120 - 0x16C */
-    s->regs[ARM_CLK_CTRL]   = 0x1F000400;
+    s->regs[ARM_CLK_CTRL]   = 0x1F000200;
     s->regs[DDR_CLK_CTRL]   = 0x18400003;
     s->regs[DCI_CLK_CTRL]   = 0x01E03201;
-    s->regs[APER_CLK_CTRL]  = 0x01FFCCCD;
+    s->regs[APER_CLK_CTRL]  = 0x01ed044d;
     s->regs[USB0_CLK_CTRL]  = s->regs[USB1_CLK_CTRL]    = 0x00101941;
     s->regs[GEM0_RCLK_CTRL] = s->regs[GEM1_RCLK_CTRL]   = 0x00000001;
     s->regs[GEM0_CLK_CTRL]  = s->regs[GEM1_CLK_CTRL]    = 0x00003C01;
@@ -427,32 +296,6 @@
     s->regs[CAN_CLK_CTRL]   = 0x00501903;
     s->regs[DBG_CLK_CTRL]   = 0x00000F03;
     s->regs[PCAP_CLK_CTRL]  = 0x00000F01;
-=======
-    s->pll[ARM_PLL_CTRL] = 0x00028008;
-    s->pll[DDR_PLL_CTRL] = 0x00020008;
-    s->pll[IO_PLL_CTRL] = 0x0001e008;
-    s->pll[PLL_STATUS] = 0x0000003F;
-    s->pll[ARM_PPL_CFG] = 0x000fa220;
-    s->pll[DDR_PLL_CFG] = 0x0012c220;
-    s->pll[IO_PLL_CFG] = 0x001452c0;
-
-    /* 0x120 - 0x16C */
-    s->clk[ARM_CLK_CTRL] = 0x1F000200;
-    s->clk[DDR_CLK_CTRL] = 0x18400003;
-    s->clk[DCI_CLK_CTRL] = 0x01E03201;
-    s->clk[APER_CLK_CTRL] = 0x01ed044d;
-    s->clk[USB0_CLK_CTRL] = s->clk[USB1_CLK_CTRL] = 0x00101941;
-    s->clk[GEM0_RCLK_CTRL] = s->clk[GEM1_RCLK_CTRL] = 0x00000001;
-    s->clk[GEM0_CLK_CTRL] = s->clk[GEM1_CLK_CTRL] = 0x00003C01;
-    s->clk[SMC_CLK_CTRL] = 0x00003C01;
-    s->clk[LQSPI_CLK_CTRL] = 0x00002821;
-    s->clk[SDIO_CLK_CTRL] = 0x00001E03;
-    s->clk[UART_CLK_CTRL] = 0x00003F03;
-    s->clk[SPI_CLK_CTRL] = 0x00003F03;
-    s->clk[CAN_CLK_CTRL] = 0x00501903;
-    s->clk[DBG_CLK_CTRL] = 0x00000F03;
-    s->clk[PCAP_CLK_CTRL] = 0x00000F01;
->>>>>>> 732f3483
 
     /* 0x170 - 0x1AC */
     s->regs[FPGA0_CLK_CTRL] = s->regs[FPGA1_CLK_CTRL] = s->regs[FPGA2_CLK_CTRL]
@@ -507,19 +350,13 @@
     s->regs[DEVCI_RAM]  = 0x00000909;
     s->regs[CSG_RAM]    = 0x00000001;
 
-<<<<<<< HEAD
     s->regs[DDRIOB + 0] = s->regs[DDRIOB + 1] = s->regs[DDRIOB + 2]
                         = s->regs[DDRIOB + 3] = 0x00000e00;
     s->regs[DDRIOB + 4] = s->regs[DDRIOB + 5] = s->regs[DDRIOB + 6]
                         = 0x00000e00;
     s->regs[DDRIOB + 12] = 0x00000021;
-=======
-    s->ddriob[0] = s->ddriob[1] = s->ddriob[2] = s->ddriob[3] = 0x00000e00;
-    s->ddriob[4] = s->ddriob[5] = s->ddriob[6] = 0x00000e00;
-    s->ddriob[12] = 0x00000021;
 
     zynq_slcr_fdt_config(s);
->>>>>>> 732f3483
 }
 
 
@@ -605,13 +442,10 @@
                           uint64_t val, unsigned size)
 {
     ZynqSLCRState *s = (ZynqSLCRState *)opaque;
-<<<<<<< HEAD
     offset /= 4;
+    int i;
 
     DB_PRINT("addr: %08" HWADDR_PRIx " data: %08" PRIx64 "\n", offset * 4, val);
-=======
-    int i;
->>>>>>> 732f3483
 
     if (!zynq_slcr_check_offset(offset, false)) {
         qemu_log_mask(LOG_GUEST_ERROR, "zynq_slcr: Invalid write access to "
@@ -645,131 +479,8 @@
         return;
     }
 
-<<<<<<< HEAD
     if (!s->regs[LOCKSTA]) {
-        s->regs[offset / 4] = val;
-=======
-    if (!s->lockval) {
-        switch (offset) {
-        case 0x100 ... 0x11C:
-            if (offset == 0x10C) {
-                goto bad_reg;
-            }
-            s->pll[(offset - 0x100) / 4] = val;
-            break;
-        case 0x120 ... 0x16C:
-            s->clk[(offset - 0x120) / 4] = val;
-            break;
-        case 0x170 ... 0x1AC:
-            s->fpga[0][(offset - 0x170) / 4] = val;
-            break;
-        case 0x1B0 ... 0x1D8:
-            s->misc[(offset - 0x1B0) / 4] = val;
-            break;
-        case 0x200 ... 0x25C:
-            if (offset == 0x250) {
-                goto bad_reg;
-            }
-            s->reset[(offset - 0x200) / 4] = val;
-            if (offset - 0x200 == A9_CPU * 4) { /* CPU Reset */
-                for (i = 0; i < NUM_CPUS && s->cpus[i]; ++i) {
-                    bool is_rst = val & (1 << (A9_CPU_RST_CTRL_RST_SHIFT + i));
-                    bool is_clkstop = val &
-                                    (1 << (A9_CPU_RST_CTRL_CLKSTOP_SHIFT + i));
-                    if (is_rst) {
-                        DB_PRINT("resetting cpu %d\n", i);
-                        device_reset(s->cpus[i]);
-                    }
-                    DB_PRINT("%shalting cpu %d\n", is_rst || is_clkstop ?
-                             "" : "un", i);
-                    (is_rst || is_clkstop ?
-                                device_halt : device_unhalt)(s->cpus[i]);
-                }
-            }
-            break;
-        case 0x300:
-            s->apu_ctrl = val;
-            break;
-        case 0x304:
-            s->wdt_clk_sel = val;
-            break;
-        case 0x400 ... 0x408:
-            s->tz_ocm[(offset - 0x400) / 4] = val;
-            break;
-        case 0x430:
-            s->tz_ddr = val;
-            break;
-        case 0x440 ... 0x448:
-            s->tz_dma[(offset - 0x440) / 4] = val;
-            break;
-        case 0x450 ... 0x458:
-            s->tz_misc[(offset - 0x450) / 4] = val;
-            break;
-        case 0x484 ... 0x488:
-            s->tz_fpga[(offset - 0x484) / 4] = val;
-            break;
-        case 0x500:
-            s->dbg_ctrl = val;
-            break;
-        case 0x530:
-            s->pss_idcode = val;
-            break;
-        case 0x600 ... 0x620:
-            if (offset == 0x604) {
-                goto bad_reg;
-            }
-            s->ddr[(offset - 0x600) / 4] = val;
-            break;
-        case 0x700 ... 0x7D4:
-            s->mio[(offset - 0x700) / 4] = val;
-            break;
-        case 0x800 ... 0x810:
-            s->mio_func[(offset - 0x800) / 4] = val;
-            break;
-        case 0x830 ... 0x834:
-            s->sd[(offset - 0x830) / 4] = val;
-            break;
-        case 0x900:
-            s->lvl_shftr_en = val;
-            break;
-        case 0x910:
-            break;
-        case 0xA00 ... 0xA1C:
-            s->cpu_ram[(offset - 0xA00) / 4] = val;
-            break;
-        case 0xA30 ... 0xA48:
-            s->iou[(offset - 0xA30) / 4] = val;
-            break;
-        case 0xA50:
-            s->dmac_ram = val;
-            break;
-        case 0xA60 ... 0xA8C:
-            s->afi[0][(offset - 0xA60) / 4] = val;
-            break;
-        case 0xA90:
-            s->ocm[0] = val;
-            break;
-        case 0xAA0:
-            s->devci_ram = val;
-            break;
-        case 0xAB0:
-            s->csg_ram = val;
-            break;
-        case 0xB00 ... 0xB2C:
-            if (offset == 0xB20 || offset == 0xB2C) {
-                goto bad_reg;
-            }
-            s->gpiob[(offset - 0xB00) / 4] = val;
-            break;
-        case 0xB40 ... 0xB74:
-            s->ddriob[(offset - 0xB40) / 4] = val;
-            break;
-        default:
-        bad_reg:
-            DB_PRINT("Bad register write %x <= %08x\n", (int)offset,
-                     (unsigned)val);
-        }
->>>>>>> 732f3483
+        s->regs[offset] = val;
     } else {
         DB_PRINT("SCLR registers are locked. Unlock them first\n");
         return;
@@ -779,6 +490,14 @@
     case PSS_RST_CTRL:
         if (val & R_PSS_RST_CTRL_SOFT_RST) {
             qemu_system_reset_request();
+        }
+        break;
+    case A9_CPU_RST_CTRL:
+        for (i = 0; i < ZYNQ_SLCR_NUM_CPUS; ++i) {
+            bool rst = extract32(val, A9_CPU_RST_CTRL_RST_SHIFT + i, 1);
+
+            qemu_set_irq(s->cpu_resets[i], rst);
+            DB_PRINT("%sresetting cpu %d\n", rst ? "" : "un-", i);
         }
         break;
     }
@@ -790,38 +509,34 @@
     .endianness = DEVICE_NATIVE_ENDIAN,
 };
 
+static void zynq_slcr_realize(DeviceState *dev, Error **errp)
+{
+    int i;
+    CPUState *env = first_cpu;
+
+    /* FIXME: Make this not suck */
+    for (i  = 0; i < fdt_generic_num_cpus && i < ZYNQ_SLCR_NUM_CPUS; ++i) {
+        Object *cpu_obj = OBJECT(env);
+        if (!cpu_obj->parent) {
+            char *cpu_child_name = g_strdup_printf("cpu-%d\n", i);
+            object_property_add_child(qdev_get_machine(), cpu_child_name,
+                                      cpu_obj, &error_abort);
+        }
+        qdev_connect_gpio_out(dev, i,
+                              qdev_get_gpio_in_named(DEVICE(env), "reset", 0));
+        env = CPU_NEXT(env);
+    }
+}
+
 static void zynq_slcr_init(Object *obj)
 {
-<<<<<<< HEAD
     ZynqSLCRState *s = ZYNQ_SLCR(obj);
 
     memory_region_init_io(&s->iomem, obj, &slcr_ops, s, "slcr",
                           ZYNQ_SLCR_MMIO_SIZE);
     sysbus_init_mmio(SYS_BUS_DEVICE(obj), &s->iomem);
-=======
-    int i;
-    ZynqSLCRState *s = FROM_SYSBUS(ZynqSLCRState, dev);
-
-    if (!s->cpus[0]) {
-        CPUArchState *env;
-        int i = 0;
-
-        for (env = first_cpu; env; env = env->next_cpu) {
-            s->cpus[i++] = DEVICE(arm_env_get_cpu(env));
-        }
-    }
-
-    memory_region_init_io(&s->iomem, &slcr_ops, s, "slcr", 0x1000);
-    sysbus_init_mmio(dev, &s->iomem);
-
-    for (i = 0; i < NUM_CPUS; ++i) {
-        gchar *name = g_strdup_printf("cpu%d", i);
-        object_property_add_link(OBJECT(dev), name, TYPE_DEVICE,
-                                 (Object **) &s->cpus[i], NULL);
-        g_free(name);
-    }
-    return 0;
->>>>>>> 732f3483
+
+    qdev_init_gpio_out(DEVICE(obj), s->cpu_resets, ZYNQ_SLCR_NUM_CPUS);
 }
 
 static const VMStateDescription vmstate_zynq_slcr = {
@@ -840,6 +555,7 @@
 
     dc->vmsd = &vmstate_zynq_slcr;
     dc->reset = zynq_slcr_reset;
+    dc->realize = zynq_slcr_realize;
 }
 
 static const TypeInfo zynq_slcr_info = {
