--- conflicted
+++ resolved
@@ -56,6 +56,7 @@
 #define EXCP_SMC            13   /* Secure Monitor Call */
 #define EXCP_VIRQ           14
 #define EXCP_VFIQ           15
+#define EXCP_WFI            16
 
 #define ARMV7M_EXCP_RESET   1
 #define ARMV7M_EXCP_NMI     2
@@ -102,6 +103,10 @@
 
 #define NB_MMU_MODES 4
 
+#define NB_MEM_ATTR 2
+#define MEM_ATTR_NS 0
+#define MEM_ATTR_SEC 1
+
 /* We currently assume float and double are IEEE single and double
    precision respectively.
    Doing runtime conversions is tricky because VFP registers may contain
@@ -118,7 +123,9 @@
 
 #define GTIMER_PHYS 0
 #define GTIMER_VIRT 1
-#define NUM_GTIMERS 2
+#define GTIMER_HYP  2
+#define GTIMER_PHYSSEC  3
+#define NUM_GTIMERS 4
 
 typedef struct {
     uint64_t raw_tcr;
@@ -179,6 +186,11 @@
 
     uint64_t elr_el[4]; /* AArch64 exception link regs  */
     uint64_t sp_el[4]; /* AArch64 banked stack pointers */
+    uint32_t cptr_el[2];
+    uint64_t vmpidr_el2;
+
+    uint32_t stage2_fault;
+    uint32_t mem_rt;
 
     /* System control coprocessor (cp15) */
     struct {
@@ -225,6 +237,10 @@
         };
         /* MMU translation table base control. */
         TCR tcr_el[4];
+        TCR vtcr_el2; /* Virtualization Translation Control.  */
+        uint64_t vttbr_el2; /* Virtualization Translation Table Base.  */
+        uint32_t c2_mask; /* MMU translation table base selection mask.  */
+        uint32_t c2_base_mask; /* MMU translation table base 0 mask. */
         uint32_t c2_data; /* MPU data cachable bits.  */
         uint32_t c2_insn; /* MPU instruction cachable bits.  */
         union { /* MMU domain access control register
@@ -279,6 +295,7 @@
             };
             uint64_t far_el[4];
         };
+        uint64_t hpfar_el2;
         union { /* Translation result. */
             struct {
                 uint64_t _unused_par_0;
@@ -288,6 +305,12 @@
             };
             uint64_t par_el[4];
         };
+
+        uint32_t c6_rgnr;
+        uint32_t c6_drbar[16];
+        uint32_t c6_drsr[16];
+        uint32_t c6_dracr[16];
+
         uint32_t c9_insn; /* Cache lockdown registers.  */
         uint32_t c9_data;
         uint64_t c9_pmcr; /* performance monitor control register */
@@ -296,7 +319,6 @@
         uint32_t c9_pmxevtyper; /* perf monitor event type */
         uint32_t c9_pmuserenr; /* perf monitor user enable */
         uint32_t c9_pminten; /* perf monitor interrupt enables */
-<<<<<<< HEAD
         union { /* Memory attribute redirection */
             struct {
 #ifdef HOST_WORDS_BIGENDIAN
@@ -360,15 +382,9 @@
         };
         uint64_t c14_cntfrq; /* Counter Frequency register */
         uint64_t c14_cntkctl; /* Timer Control register */
+        uint64_t cntvoff_el2;
+        uint32_t cnthctl_el2;
         ARMGenericTimer c14_timer[NUM_GTIMERS];
-=======
-        uint32_t c12_vector_base_address; /* vector base address register */
-        uint32_t c13_fcse; /* FCSE PID.  */
-        uint32_t c13_context; /* Context ID.  */
-        uint32_t c13_tls1; /* User RW Thread register.  */
-        uint32_t c13_tls2; /* User RO Thread register.  */
-        uint32_t c13_tls3; /* Privileged Thread register.  */
->>>>>>> 732f3483
         uint32_t c15_cpar; /* XScale Coprocessor Access Register */
         uint32_t c15_ticonfig; /* TI925T configuration byte.  */
         uint32_t c15_i_max; /* Maximum D-cache dirty line index.  */
@@ -388,6 +404,9 @@
          */
         uint64_t c15_ccnt;
         uint64_t pmccfiltr_el0; /* Performance Monitor Filter Register */
+        uint64_t l2ctlr_el1;
+        uint64_t cpu_ectlr_el1;
+        uint64_t cpu_actlr_el1;
     } cp15;
 
     struct {
@@ -464,11 +483,15 @@
     uint64_t exclusive_addr;
     uint64_t exclusive_val;
     uint64_t exclusive_high;
+    /* Multi-instance lock implemented by remote-port.  */
+    uint32_t exclusive_lock;
 #if defined(CONFIG_USER_ONLY)
     uint64_t exclusive_test;
     uint32_t exclusive_info;
 #endif
 
+    uint32_t debug_ctx;
+
     /* iwMMXt coprocessor state.  */
     struct {
         uint64_t regs[16];
@@ -495,9 +518,22 @@
     /* Internal CPU feature flags.  */
     uint64_t features;
 
+    MemoryTransactionAttr *memattr_ns;
+    MemoryTransactionAttr *memattr_s;
+
     void *nvic;
     const struct arm_boot_info *boot_info;
 } CPUARMState;
+
+
+enum {
+        DEBUG_CURRENT_EL = 0,
+        DEBUG_EL0 = 1,
+        DEBUG_EL1 = 2,
+        DEBUG_EL2 = 3,
+        DEBUG_EL3 = 4,
+        DEBUG_PHYS = 5,
+};
 
 #include "cpu-qom.h"
 
@@ -786,6 +822,9 @@
 #define SCR_AARCH32_MASK      (0x3fff & ~(SCR_RW | SCR_ST))
 #define SCR_AARCH64_MASK      (0x3fff & ~SCR_NET)
 
+#define CNTHCTL_EL1PCTEN        (1U << 1)
+#define CNTHCTL_EL1PCEN         (1U << 2)
+
 /* Return the current FPSCR value.  */
 uint32_t vfp_get_fpscr(CPUARMState *env);
 void vfp_set_fpscr(CPUARMState *env, uint32_t val);
@@ -917,7 +956,7 @@
     if (arm_feature(env, ARM_FEATURE_EL3)) {
         return !(env->cp15.scr_el3 & SCR_NS);
     } else {
-        /* If EL2 is not supported then the secure state is implementation
+        /* If EL3 is not supported then the secure state is implementation
          * defined, in which case QEMU defaults to non-secure.
          */
         return false;
@@ -955,18 +994,34 @@
 /* Return true if the specified exception level is running in AArch64 state. */
 static inline bool arm_el_is_aa64(CPUARMState *env, int el)
 {
-    /* We don't currently support EL2, and this isn't valid for EL0
-     * (if we're in EL0, is_a64() is what you want, and if we're not in EL0
-     * then the state of EL0 isn't well defined.)
-     */
-    assert(el == 1 || el == 3);
-
-    /* AArch64-capable CPUs always run with EL1 in AArch64 mode. This
-     * is a QEMU-imposed simplification which we may wish to change later.
-     * If we in future support EL2 and/or EL3, then the state of lower
-     * exception levels is controlled by the HCR.RW and SCR.RW bits.
-     */
-    return arm_feature(env, ARM_FEATURE_AARCH64);
+    bool r = false;
+    uint32_t spsr = env->banked_spsr[0];
+
+    switch (el) {
+    case 0:
+        r =  !(spsr & PSTATE_nRW);
+        break;
+    case 1:
+        if (!arm_is_secure_below_el3(env) &&
+            arm_feature(env, ARM_FEATURE_EL2)) {
+            r = env->cp15.hcr_el2 & HCR_RW;
+            break;
+        }
+        /* Fallthrough */
+    case 2:
+        if (arm_feature(env, ARM_FEATURE_EL3)) {
+            r = env->cp15.scr_el3 & SCR_RW;
+            break;
+        }
+        /* Fallthrough */
+    case 3:
+        if (arm_feature(env, ARM_FEATURE_AARCH64)) {
+            r = true;
+        }
+        break;
+    }
+//    printf("%s: el=%d r=%d\n", __func__, el, r);
+    return r;
 }
 
 /* Function for determing whether guest cp register reads and writes should
@@ -1013,6 +1068,8 @@
                        (_val))
 
 void arm_cpu_list(FILE *f, fprintf_function cpu_fprintf);
+unsigned int arm_wfi_needs_trap(CPUARMState *env);
+unsigned int arm_wfe_needs_trap(CPUARMState *env);
 unsigned int arm_excp_target_el(CPUState *cs, unsigned int excp_idx);
 
 /* Interface between CPU and Interrupt controller.  */
@@ -1203,6 +1260,7 @@
  * described with these bits, then use a laxer set of restrictions, and
  * do the more restrictive/complex check inside a helper function.
  */
+#define PLX_SECURE 0x100
 #define PL3_R 0x80
 #define PL3_W 0x40
 #define PL2_R (0x20 | PL3_R)
@@ -1229,6 +1287,11 @@
     switch (env->uncached_cpsr & 0x1f) {
     case ARM_CPU_MODE_USR:
         return 0;
+    case ARM_CPU_MODE_SVC:
+        if (arm_is_secure(env)) {
+            return 3;
+        }
+        return 1;
     case ARM_CPU_MODE_HYP:
         return 2;
     case ARM_CPU_MODE_MON:
@@ -1420,9 +1483,12 @@
     return (ri->state == ARM_CP_STATE_AA64) || (ri->type & ARM_CP_64BIT);
 }
 
-static inline bool cp_access_ok(int current_el,
+static inline bool cp_access_ok(int current_el, bool ns,
                                 const ARMCPRegInfo *ri, int isread)
 {
+    if (ns && (ri->access & PLX_SECURE)) {
+        return false;
+    }
     return (ri->access >> ((current_el * 2) + isread)) & 1;
 }
 
@@ -1677,6 +1743,7 @@
 #define ARM_TBFLAG_SS_ACTIVE_MASK (1 << ARM_TBFLAG_SS_ACTIVE_SHIFT)
 #define ARM_TBFLAG_PSTATE_SS_SHIFT 19
 #define ARM_TBFLAG_PSTATE_SS_MASK (1 << ARM_TBFLAG_PSTATE_SS_SHIFT)
+
 /* We store the bottom two bits of the CPAR as TB flags and handle
  * checks on the other bits at runtime
  */
@@ -1747,6 +1814,10 @@
         fpen = 3;
     }
 
+    if (arm_current_el(env) > 1) {
+        fpen = !extract32(env->cptr_el[arm_current_el(env) - 2], 10, 1);
+    }
+
     if (is_a64(env)) {
         *pc = env->pc;
         *flags = ARM_TBFLAG_AARCH64_STATE_MASK
@@ -1767,6 +1838,9 @@
                 *flags |= ARM_TBFLAG_AA64_PSTATE_SS_MASK;
             }
         }
+        if (!arm_is_secure(env)) {
+            *flags |= ARM_TBFLAG_NS_MASK;
+        }
     } else {
         int privmode;
         *pc = env->regs[15];
