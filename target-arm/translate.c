/*
 *  ARM translation
 *
 *  Copyright (c) 2003 Fabrice Bellard
 *  Copyright (c) 2005-2007 CodeSourcery
 *  Copyright (c) 2007 OpenedHand, Ltd.
 *
 * This library is free software; you can redistribute it and/or
 * modify it under the terms of the GNU Lesser General Public
 * License as published by the Free Software Foundation; either
 * version 2 of the License, or (at your option) any later version.
 *
 * This library is distributed in the hope that it will be useful,
 * but WITHOUT ANY WARRANTY; without even the implied warranty of
 * MERCHANTABILITY or FITNESS FOR A PARTICULAR PURPOSE.  See the GNU
 * Lesser General Public License for more details.
 *
 * You should have received a copy of the GNU Lesser General Public
 * License along with this library; if not, see <http://www.gnu.org/licenses/>.
 */
#include <stdarg.h>
#include <stdlib.h>
#include <stdio.h>
#include <string.h>
#include <inttypes.h>

#include "cpu.h"
#include "disas/disas.h"
#include "tcg-op.h"
#include "qemu/log.h"

#include "helper.h"
#define GEN_HELPER 1
#include "helper.h"

#define ENABLE_ARCH_4T    arm_feature(env, ARM_FEATURE_V4T)
#define ENABLE_ARCH_5     arm_feature(env, ARM_FEATURE_V5)
/* currently all emulated v5 cores are also v5TE, so don't bother */
#define ENABLE_ARCH_5TE   arm_feature(env, ARM_FEATURE_V5)
#define ENABLE_ARCH_5J    0
#define ENABLE_ARCH_6     arm_feature(env, ARM_FEATURE_V6)
#define ENABLE_ARCH_6K   arm_feature(env, ARM_FEATURE_V6K)
#define ENABLE_ARCH_6T2   arm_feature(env, ARM_FEATURE_THUMB2)
#define ENABLE_ARCH_7     arm_feature(env, ARM_FEATURE_V7)

#define ARCH(x) do { if (!ENABLE_ARCH_##x) goto illegal_op; } while(0)

/* internal defines */
typedef struct DisasContext {
    target_ulong pc;
    int is_jmp;
    /* Nonzero if this instruction has been conditionally skipped.  */
    int condjmp;
    /* The label that will be jumped to when the instruction is skipped.  */
    int condlabel;
    /* Thumb-2 conditional execution bits.  */
    int condexec_mask;
    int condexec_cond;
    struct TranslationBlock *tb;
    int singlestep_enabled;
    int thumb;
    int bswap_code;
#if !defined(CONFIG_USER_ONLY)
    int user;
#endif
    int vfp_enabled;
    int vec_len;
    int vec_stride;
} DisasContext;

static uint32_t gen_opc_condexec_bits[OPC_BUF_SIZE];

#if defined(CONFIG_USER_ONLY)
#define IS_USER(s) 1
#else
#define IS_USER(s) (s->user)
#endif

/* These instructions trap after executing, so defer them until after the
   conditional execution state has been updated.  */
#define DISAS_WFI 4
#define DISAS_SWI 5

static TCGv_ptr cpu_env;
/* We reuse the same 64-bit temporaries for efficiency.  */
static TCGv_i64 cpu_V0, cpu_V1, cpu_M0;
static TCGv_i32 cpu_R[16];
static TCGv_i32 cpu_CF, cpu_NF, cpu_VF, cpu_ZF;
static TCGv_i32 cpu_exclusive_addr;
static TCGv_i32 cpu_exclusive_val;
static TCGv_i32 cpu_exclusive_high;
#ifdef CONFIG_USER_ONLY
static TCGv_i32 cpu_exclusive_test;
static TCGv_i32 cpu_exclusive_info;
#endif

/* FIXME:  These should be removed.  */
static TCGv cpu_F0s, cpu_F1s;
static TCGv_i64 cpu_F0d, cpu_F1d;

#include "exec/gen-icount.h"

static const char *regnames[] =
    { "r0", "r1", "r2", "r3", "r4", "r5", "r6", "r7",
      "r8", "r9", "r10", "r11", "r12", "r13", "r14", "pc" };

/* initialize TCG globals.  */
void arm_translate_init(void)
{
    int i;

    cpu_env = tcg_global_reg_new_ptr(TCG_AREG0, "env");

    for (i = 0; i < 16; i++) {
        cpu_R[i] = tcg_global_mem_new_i32(TCG_AREG0,
                                          offsetof(CPUARMState, regs[i]),
                                          regnames[i]);
    }
    cpu_CF = tcg_global_mem_new_i32(TCG_AREG0, offsetof(CPUARMState, CF), "CF");
    cpu_NF = tcg_global_mem_new_i32(TCG_AREG0, offsetof(CPUARMState, NF), "NF");
    cpu_VF = tcg_global_mem_new_i32(TCG_AREG0, offsetof(CPUARMState, VF), "VF");
    cpu_ZF = tcg_global_mem_new_i32(TCG_AREG0, offsetof(CPUARMState, ZF), "ZF");

    cpu_exclusive_addr = tcg_global_mem_new_i32(TCG_AREG0,
        offsetof(CPUARMState, exclusive_addr), "exclusive_addr");
    cpu_exclusive_val = tcg_global_mem_new_i32(TCG_AREG0,
        offsetof(CPUARMState, exclusive_val), "exclusive_val");
    cpu_exclusive_high = tcg_global_mem_new_i32(TCG_AREG0,
        offsetof(CPUARMState, exclusive_high), "exclusive_high");
#ifdef CONFIG_USER_ONLY
    cpu_exclusive_test = tcg_global_mem_new_i32(TCG_AREG0,
        offsetof(CPUARMState, exclusive_test), "exclusive_test");
    cpu_exclusive_info = tcg_global_mem_new_i32(TCG_AREG0,
        offsetof(CPUARMState, exclusive_info), "exclusive_info");
#endif

#define GEN_HELPER 2
#include "helper.h"
}

static inline TCGv load_cpu_offset(int offset)
{
    TCGv tmp = tcg_temp_new_i32();
    tcg_gen_ld_i32(tmp, cpu_env, offset);
    return tmp;
}

#define load_cpu_field(name) load_cpu_offset(offsetof(CPUARMState, name))

static inline void store_cpu_offset(TCGv var, int offset)
{
    tcg_gen_st_i32(var, cpu_env, offset);
    tcg_temp_free_i32(var);
}

#define store_cpu_field(var, name) \
    store_cpu_offset(var, offsetof(CPUARMState, name))

/* Set a variable to the value of a CPU register.  */
static void load_reg_var(DisasContext *s, TCGv var, int reg)
{
    if (reg == 15) {
        uint32_t addr;
        /* normally, since we updated PC, we need only to add one insn */
        if (s->thumb)
            addr = (long)s->pc + 2;
        else
            addr = (long)s->pc + 4;
        tcg_gen_movi_i32(var, addr);
    } else {
        tcg_gen_mov_i32(var, cpu_R[reg]);
    }
}

/* Create a new temporary and set it to the value of a CPU register.  */
static inline TCGv load_reg(DisasContext *s, int reg)
{
    TCGv tmp = tcg_temp_new_i32();
    load_reg_var(s, tmp, reg);
    return tmp;
}

/* Set a CPU register.  The source must be a temporary and will be
   marked as dead.  */
static void store_reg(DisasContext *s, int reg, TCGv var)
{
    if (reg == 15) {
        tcg_gen_andi_i32(var, var, ~1);
        s->is_jmp = DISAS_JUMP;
    }
    tcg_gen_mov_i32(cpu_R[reg], var);
    tcg_temp_free_i32(var);
}

/* Value extensions.  */
#define gen_uxtb(var) tcg_gen_ext8u_i32(var, var)
#define gen_uxth(var) tcg_gen_ext16u_i32(var, var)
#define gen_sxtb(var) tcg_gen_ext8s_i32(var, var)
#define gen_sxth(var) tcg_gen_ext16s_i32(var, var)

#define gen_sxtb16(var) gen_helper_sxtb16(var, var)
#define gen_uxtb16(var) gen_helper_uxtb16(var, var)


static inline void gen_set_cpsr(TCGv var, uint32_t mask)
{
    TCGv tmp_mask = tcg_const_i32(mask);
    gen_helper_cpsr_write(cpu_env, var, tmp_mask);
    tcg_temp_free_i32(tmp_mask);
}
/* Set NZCV flags from the high 4 bits of var.  */
#define gen_set_nzcv(var) gen_set_cpsr(var, CPSR_NZCV)

static void gen_exception(int excp)
{
    TCGv tmp = tcg_temp_new_i32();
    tcg_gen_movi_i32(tmp, excp);
    gen_helper_exception(cpu_env, tmp);
    tcg_temp_free_i32(tmp);
}

static void gen_smul_dual(TCGv a, TCGv b)
{
    TCGv tmp1 = tcg_temp_new_i32();
    TCGv tmp2 = tcg_temp_new_i32();
    tcg_gen_ext16s_i32(tmp1, a);
    tcg_gen_ext16s_i32(tmp2, b);
    tcg_gen_mul_i32(tmp1, tmp1, tmp2);
    tcg_temp_free_i32(tmp2);
    tcg_gen_sari_i32(a, a, 16);
    tcg_gen_sari_i32(b, b, 16);
    tcg_gen_mul_i32(b, b, a);
    tcg_gen_mov_i32(a, tmp1);
    tcg_temp_free_i32(tmp1);
}

/* Byteswap each halfword.  */
static void gen_rev16(TCGv var)
{
    TCGv tmp = tcg_temp_new_i32();
    tcg_gen_shri_i32(tmp, var, 8);
    tcg_gen_andi_i32(tmp, tmp, 0x00ff00ff);
    tcg_gen_shli_i32(var, var, 8);
    tcg_gen_andi_i32(var, var, 0xff00ff00);
    tcg_gen_or_i32(var, var, tmp);
    tcg_temp_free_i32(tmp);
}

/* Byteswap low halfword and sign extend.  */
static void gen_revsh(TCGv var)
{
    tcg_gen_ext16u_i32(var, var);
    tcg_gen_bswap16_i32(var, var);
    tcg_gen_ext16s_i32(var, var);
}

/* Unsigned bitfield extract.  */
static void gen_ubfx(TCGv var, int shift, uint32_t mask)
{
    if (shift)
        tcg_gen_shri_i32(var, var, shift);
    tcg_gen_andi_i32(var, var, mask);
}

/* Signed bitfield extract.  */
static void gen_sbfx(TCGv var, int shift, int width)
{
    uint32_t signbit;

    if (shift)
        tcg_gen_sari_i32(var, var, shift);
    if (shift + width < 32) {
        signbit = 1u << (width - 1);
        tcg_gen_andi_i32(var, var, (1u << width) - 1);
        tcg_gen_xori_i32(var, var, signbit);
        tcg_gen_subi_i32(var, var, signbit);
    }
}

/* Return (b << 32) + a. Mark inputs as dead */
static TCGv_i64 gen_addq_msw(TCGv_i64 a, TCGv b)
{
    TCGv_i64 tmp64 = tcg_temp_new_i64();

    tcg_gen_extu_i32_i64(tmp64, b);
    tcg_temp_free_i32(b);
    tcg_gen_shli_i64(tmp64, tmp64, 32);
    tcg_gen_add_i64(a, tmp64, a);

    tcg_temp_free_i64(tmp64);
    return a;
}

/* Return (b << 32) - a. Mark inputs as dead. */
static TCGv_i64 gen_subq_msw(TCGv_i64 a, TCGv b)
{
    TCGv_i64 tmp64 = tcg_temp_new_i64();

    tcg_gen_extu_i32_i64(tmp64, b);
    tcg_temp_free_i32(b);
    tcg_gen_shli_i64(tmp64, tmp64, 32);
    tcg_gen_sub_i64(a, tmp64, a);

    tcg_temp_free_i64(tmp64);
    return a;
}

/* 32x32->64 multiply.  Marks inputs as dead.  */
static TCGv_i64 gen_mulu_i64_i32(TCGv a, TCGv b)
{
    TCGv lo = tcg_temp_new_i32();
    TCGv hi = tcg_temp_new_i32();
    TCGv_i64 ret;

    tcg_gen_mulu2_i32(lo, hi, a, b);
    tcg_temp_free_i32(a);
    tcg_temp_free_i32(b);

    ret = tcg_temp_new_i64();
    tcg_gen_concat_i32_i64(ret, lo, hi);
    tcg_temp_free(lo);
    tcg_temp_free(hi);

    return ret;
}

static TCGv_i64 gen_muls_i64_i32(TCGv a, TCGv b)
{
    TCGv lo = tcg_temp_new_i32();
    TCGv hi = tcg_temp_new_i32();
    TCGv_i64 ret;

    tcg_gen_muls2_i32(lo, hi, a, b);
    tcg_temp_free_i32(a);
    tcg_temp_free_i32(b);

    ret = tcg_temp_new_i64();
    tcg_gen_concat_i32_i64(ret, lo, hi);
    tcg_temp_free(lo);
    tcg_temp_free(hi);

    return ret;
}

/* Swap low and high halfwords.  */
static void gen_swap_half(TCGv var)
{
    TCGv tmp = tcg_temp_new_i32();
    tcg_gen_shri_i32(tmp, var, 16);
    tcg_gen_shli_i32(var, var, 16);
    tcg_gen_or_i32(var, var, tmp);
    tcg_temp_free_i32(tmp);
}

/* Dual 16-bit add.  Result placed in t0 and t1 is marked as dead.
    tmp = (t0 ^ t1) & 0x8000;
    t0 &= ~0x8000;
    t1 &= ~0x8000;
    t0 = (t0 + t1) ^ tmp;
 */

static void gen_add16(TCGv t0, TCGv t1)
{
    TCGv tmp = tcg_temp_new_i32();
    tcg_gen_xor_i32(tmp, t0, t1);
    tcg_gen_andi_i32(tmp, tmp, 0x8000);
    tcg_gen_andi_i32(t0, t0, ~0x8000);
    tcg_gen_andi_i32(t1, t1, ~0x8000);
    tcg_gen_add_i32(t0, t0, t1);
    tcg_gen_xor_i32(t0, t0, tmp);
    tcg_temp_free_i32(tmp);
    tcg_temp_free_i32(t1);
}

/* Set CF to the top bit of var.  */
static void gen_set_CF_bit31(TCGv var)
{
    tcg_gen_shri_i32(cpu_CF, var, 31);
}

/* Set N and Z flags from var.  */
static inline void gen_logic_CC(TCGv var)
{
    tcg_gen_mov_i32(cpu_NF, var);
    tcg_gen_mov_i32(cpu_ZF, var);
}

/* T0 += T1 + CF.  */
static void gen_adc(TCGv t0, TCGv t1)
{
    tcg_gen_add_i32(t0, t0, t1);
    tcg_gen_add_i32(t0, t0, cpu_CF);
}

/* dest = T0 + T1 + CF. */
static void gen_add_carry(TCGv dest, TCGv t0, TCGv t1)
{
    tcg_gen_add_i32(dest, t0, t1);
    tcg_gen_add_i32(dest, dest, cpu_CF);
}

/* dest = T0 - T1 + CF - 1.  */
static void gen_sub_carry(TCGv dest, TCGv t0, TCGv t1)
{
    tcg_gen_sub_i32(dest, t0, t1);
    tcg_gen_add_i32(dest, dest, cpu_CF);
    tcg_gen_subi_i32(dest, dest, 1);
}

/* dest = T0 + T1. Compute C, N, V and Z flags */
static void gen_add_CC(TCGv dest, TCGv t0, TCGv t1)
{
    TCGv tmp = tcg_temp_new_i32();
    tcg_gen_movi_i32(tmp, 0);
    tcg_gen_add2_i32(cpu_NF, cpu_CF, t0, tmp, t1, tmp);
    tcg_gen_mov_i32(cpu_ZF, cpu_NF);
    tcg_gen_xor_i32(cpu_VF, cpu_NF, t0);
    tcg_gen_xor_i32(tmp, t0, t1);
    tcg_gen_andc_i32(cpu_VF, cpu_VF, tmp);
    tcg_temp_free_i32(tmp);
    tcg_gen_mov_i32(dest, cpu_NF);
}

/* dest = T0 + T1 + CF.  Compute C, N, V and Z flags */
static void gen_adc_CC(TCGv dest, TCGv t0, TCGv t1)
{
    TCGv tmp = tcg_temp_new_i32();
    if (TCG_TARGET_HAS_add2_i32) {
        tcg_gen_movi_i32(tmp, 0);
        tcg_gen_add2_i32(cpu_NF, cpu_CF, t0, tmp, cpu_CF, tmp);
        tcg_gen_add2_i32(cpu_NF, cpu_CF, cpu_NF, cpu_CF, t1, tmp);
    } else {
        TCGv_i64 q0 = tcg_temp_new_i64();
        TCGv_i64 q1 = tcg_temp_new_i64();
        tcg_gen_extu_i32_i64(q0, t0);
        tcg_gen_extu_i32_i64(q1, t1);
        tcg_gen_add_i64(q0, q0, q1);
        tcg_gen_extu_i32_i64(q1, cpu_CF);
        tcg_gen_add_i64(q0, q0, q1);
        tcg_gen_extr_i64_i32(cpu_NF, cpu_CF, q0);
        tcg_temp_free_i64(q0);
        tcg_temp_free_i64(q1);
    }
    tcg_gen_mov_i32(cpu_ZF, cpu_NF);
    tcg_gen_xor_i32(cpu_VF, cpu_NF, t0);
    tcg_gen_xor_i32(tmp, t0, t1);
    tcg_gen_andc_i32(cpu_VF, cpu_VF, tmp);
    tcg_temp_free_i32(tmp);
    tcg_gen_mov_i32(dest, cpu_NF);
}

/* dest = T0 - T1. Compute C, N, V and Z flags */
static void gen_sub_CC(TCGv dest, TCGv t0, TCGv t1)
{
    TCGv tmp;
    tcg_gen_sub_i32(cpu_NF, t0, t1);
    tcg_gen_mov_i32(cpu_ZF, cpu_NF);
    tcg_gen_setcond_i32(TCG_COND_GEU, cpu_CF, t0, t1);
    tcg_gen_xor_i32(cpu_VF, cpu_NF, t0);
    tmp = tcg_temp_new_i32();
    tcg_gen_xor_i32(tmp, t0, t1);
    tcg_gen_and_i32(cpu_VF, cpu_VF, tmp);
    tcg_temp_free_i32(tmp);
    tcg_gen_mov_i32(dest, cpu_NF);
}

/* dest = T0 + ~T1 + CF.  Compute C, N, V and Z flags */
static void gen_sbc_CC(TCGv dest, TCGv t0, TCGv t1)
{
    TCGv tmp = tcg_temp_new_i32();
<<<<<<< HEAD
    tcg_gen_subi_i32(cpu_CF, cpu_CF, 1);
    if (TCG_TARGET_HAS_add2_i32) {
        tcg_gen_movi_i32(tmp, 0);
        tcg_gen_add2_i32(cpu_NF, cpu_CF, t0, tmp, cpu_CF, tmp);
        tcg_gen_sub2_i32(cpu_NF, cpu_CF, cpu_NF, cpu_CF, t1, tmp);
    } else {
        TCGv_i64 q0 = tcg_temp_new_i64();
        TCGv_i64 q1 = tcg_temp_new_i64();
        tcg_gen_extu_i32_i64(q0, t0);
        tcg_gen_extu_i32_i64(q1, t1);
        tcg_gen_sub_i64(q0, q0, q1);
        tcg_gen_extu_i32_i64(q1, cpu_CF);
        tcg_gen_add_i64(q0, q0, q1);
        tcg_gen_extr_i64_i32(cpu_NF, cpu_CF, q0);
        tcg_temp_free_i64(q0);
        tcg_temp_free_i64(q1);
    }
    tcg_gen_mov_i32(cpu_ZF, cpu_NF);
    tcg_gen_xor_i32(cpu_VF, cpu_NF, t0);
    tcg_gen_xor_i32(tmp, t0, t1);
    tcg_gen_and_i32(cpu_VF, cpu_VF, tmp);
    tcg_temp_free_i32(tmp);
    tcg_gen_mov_i32(dest, cpu_NF);
=======
    tcg_gen_not_i32(tmp, t1);
    gen_adc_CC(dest, t0, tmp);
    tcg_temp_free(tmp);
>>>>>>> ee24aaf3
}

#define GEN_SHIFT(name)                                               \
static void gen_##name(TCGv dest, TCGv t0, TCGv t1)                   \
{                                                                     \
    TCGv tmp1, tmp2, tmp3;                                            \
    tmp1 = tcg_temp_new_i32();                                        \
    tcg_gen_andi_i32(tmp1, t1, 0xff);                                 \
    tmp2 = tcg_const_i32(0);                                          \
    tmp3 = tcg_const_i32(0x1f);                                       \
    tcg_gen_movcond_i32(TCG_COND_GTU, tmp2, tmp1, tmp3, tmp2, t0);    \
    tcg_temp_free_i32(tmp3);                                          \
    tcg_gen_andi_i32(tmp1, tmp1, 0x1f);                               \
    tcg_gen_##name##_i32(dest, tmp2, tmp1);                           \
    tcg_temp_free_i32(tmp2);                                          \
    tcg_temp_free_i32(tmp1);                                          \
}
GEN_SHIFT(shl)
GEN_SHIFT(shr)
#undef GEN_SHIFT

static void gen_sar(TCGv dest, TCGv t0, TCGv t1)
{
    TCGv tmp1, tmp2;
    tmp1 = tcg_temp_new_i32();
    tcg_gen_andi_i32(tmp1, t1, 0xff);
    tmp2 = tcg_const_i32(0x1f);
    tcg_gen_movcond_i32(TCG_COND_GTU, tmp1, tmp1, tmp2, tmp2, tmp1);
    tcg_temp_free_i32(tmp2);
    tcg_gen_sar_i32(dest, t0, tmp1);
    tcg_temp_free_i32(tmp1);
}

static void tcg_gen_abs_i32(TCGv dest, TCGv src)
{
    TCGv c0 = tcg_const_i32(0);
    TCGv tmp = tcg_temp_new_i32();
    tcg_gen_neg_i32(tmp, src);
    tcg_gen_movcond_i32(TCG_COND_GT, dest, src, c0, src, tmp);
    tcg_temp_free_i32(c0);
    tcg_temp_free_i32(tmp);
}

static void shifter_out_im(TCGv var, int shift)
{
    if (shift == 0) {
        tcg_gen_andi_i32(cpu_CF, var, 1);
    } else {
        tcg_gen_shri_i32(cpu_CF, var, shift);
        if (shift != 31) {
            tcg_gen_andi_i32(cpu_CF, cpu_CF, 1);
        }
    }
}

/* Shift by immediate.  Includes special handling for shift == 0.  */
static inline void gen_arm_shift_im(TCGv var, int shiftop, int shift, int flags)
{
    switch (shiftop) {
    case 0: /* LSL */
        if (shift != 0) {
            if (flags)
                shifter_out_im(var, 32 - shift);
            tcg_gen_shli_i32(var, var, shift);
        }
        break;
    case 1: /* LSR */
        if (shift == 0) {
            if (flags) {
                tcg_gen_shri_i32(cpu_CF, var, 31);
            }
            tcg_gen_movi_i32(var, 0);
        } else {
            if (flags)
                shifter_out_im(var, shift - 1);
            tcg_gen_shri_i32(var, var, shift);
        }
        break;
    case 2: /* ASR */
        if (shift == 0)
            shift = 32;
        if (flags)
            shifter_out_im(var, shift - 1);
        if (shift == 32)
          shift = 31;
        tcg_gen_sari_i32(var, var, shift);
        break;
    case 3: /* ROR/RRX */
        if (shift != 0) {
            if (flags)
                shifter_out_im(var, shift - 1);
            tcg_gen_rotri_i32(var, var, shift); break;
        } else {
            TCGv tmp = tcg_temp_new_i32();
            tcg_gen_shli_i32(tmp, cpu_CF, 31);
            if (flags)
                shifter_out_im(var, 0);
            tcg_gen_shri_i32(var, var, 1);
            tcg_gen_or_i32(var, var, tmp);
            tcg_temp_free_i32(tmp);
        }
    }
};

static inline void gen_arm_shift_reg(TCGv var, int shiftop,
                                     TCGv shift, int flags)
{
    if (flags) {
        switch (shiftop) {
        case 0: gen_helper_shl_cc(var, cpu_env, var, shift); break;
        case 1: gen_helper_shr_cc(var, cpu_env, var, shift); break;
        case 2: gen_helper_sar_cc(var, cpu_env, var, shift); break;
        case 3: gen_helper_ror_cc(var, cpu_env, var, shift); break;
        }
    } else {
        switch (shiftop) {
        case 0:
            gen_shl(var, var, shift);
            break;
        case 1:
            gen_shr(var, var, shift);
            break;
        case 2:
            gen_sar(var, var, shift);
            break;
        case 3: tcg_gen_andi_i32(shift, shift, 0x1f);
                tcg_gen_rotr_i32(var, var, shift); break;
        }
    }
    tcg_temp_free_i32(shift);
}

#define PAS_OP(pfx) \
    switch (op2) {  \
    case 0: gen_pas_helper(glue(pfx,add16)); break; \
    case 1: gen_pas_helper(glue(pfx,addsubx)); break; \
    case 2: gen_pas_helper(glue(pfx,subaddx)); break; \
    case 3: gen_pas_helper(glue(pfx,sub16)); break; \
    case 4: gen_pas_helper(glue(pfx,add8)); break; \
    case 7: gen_pas_helper(glue(pfx,sub8)); break; \
    }
static void gen_arm_parallel_addsub(int op1, int op2, TCGv a, TCGv b)
{
    TCGv_ptr tmp;

    switch (op1) {
#define gen_pas_helper(name) glue(gen_helper_,name)(a, a, b, tmp)
    case 1:
        tmp = tcg_temp_new_ptr();
        tcg_gen_addi_ptr(tmp, cpu_env, offsetof(CPUARMState, GE));
        PAS_OP(s)
        tcg_temp_free_ptr(tmp);
        break;
    case 5:
        tmp = tcg_temp_new_ptr();
        tcg_gen_addi_ptr(tmp, cpu_env, offsetof(CPUARMState, GE));
        PAS_OP(u)
        tcg_temp_free_ptr(tmp);
        break;
#undef gen_pas_helper
#define gen_pas_helper(name) glue(gen_helper_,name)(a, a, b)
    case 2:
        PAS_OP(q);
        break;
    case 3:
        PAS_OP(sh);
        break;
    case 6:
        PAS_OP(uq);
        break;
    case 7:
        PAS_OP(uh);
        break;
#undef gen_pas_helper
    }
}
#undef PAS_OP

/* For unknown reasons Arm and Thumb-2 use arbitrarily different encodings.  */
#define PAS_OP(pfx) \
    switch (op1) {  \
    case 0: gen_pas_helper(glue(pfx,add8)); break; \
    case 1: gen_pas_helper(glue(pfx,add16)); break; \
    case 2: gen_pas_helper(glue(pfx,addsubx)); break; \
    case 4: gen_pas_helper(glue(pfx,sub8)); break; \
    case 5: gen_pas_helper(glue(pfx,sub16)); break; \
    case 6: gen_pas_helper(glue(pfx,subaddx)); break; \
    }
static void gen_thumb2_parallel_addsub(int op1, int op2, TCGv a, TCGv b)
{
    TCGv_ptr tmp;

    switch (op2) {
#define gen_pas_helper(name) glue(gen_helper_,name)(a, a, b, tmp)
    case 0:
        tmp = tcg_temp_new_ptr();
        tcg_gen_addi_ptr(tmp, cpu_env, offsetof(CPUARMState, GE));
        PAS_OP(s)
        tcg_temp_free_ptr(tmp);
        break;
    case 4:
        tmp = tcg_temp_new_ptr();
        tcg_gen_addi_ptr(tmp, cpu_env, offsetof(CPUARMState, GE));
        PAS_OP(u)
        tcg_temp_free_ptr(tmp);
        break;
#undef gen_pas_helper
#define gen_pas_helper(name) glue(gen_helper_,name)(a, a, b)
    case 1:
        PAS_OP(q);
        break;
    case 2:
        PAS_OP(sh);
        break;
    case 5:
        PAS_OP(uq);
        break;
    case 6:
        PAS_OP(uh);
        break;
#undef gen_pas_helper
    }
}
#undef PAS_OP

static void gen_test_cc(int cc, int label)
{
    TCGv tmp;
    int inv;

    switch (cc) {
    case 0: /* eq: Z */
        tcg_gen_brcondi_i32(TCG_COND_EQ, cpu_ZF, 0, label);
        break;
    case 1: /* ne: !Z */
        tcg_gen_brcondi_i32(TCG_COND_NE, cpu_ZF, 0, label);
        break;
    case 2: /* cs: C */
        tcg_gen_brcondi_i32(TCG_COND_NE, cpu_CF, 0, label);
        break;
    case 3: /* cc: !C */
        tcg_gen_brcondi_i32(TCG_COND_EQ, cpu_CF, 0, label);
        break;
    case 4: /* mi: N */
        tcg_gen_brcondi_i32(TCG_COND_LT, cpu_NF, 0, label);
        break;
    case 5: /* pl: !N */
        tcg_gen_brcondi_i32(TCG_COND_GE, cpu_NF, 0, label);
        break;
    case 6: /* vs: V */
        tcg_gen_brcondi_i32(TCG_COND_LT, cpu_VF, 0, label);
        break;
    case 7: /* vc: !V */
        tcg_gen_brcondi_i32(TCG_COND_GE, cpu_VF, 0, label);
        break;
    case 8: /* hi: C && !Z */
        inv = gen_new_label();
        tcg_gen_brcondi_i32(TCG_COND_EQ, cpu_CF, 0, inv);
        tcg_gen_brcondi_i32(TCG_COND_NE, cpu_ZF, 0, label);
        gen_set_label(inv);
        break;
    case 9: /* ls: !C || Z */
        tcg_gen_brcondi_i32(TCG_COND_EQ, cpu_CF, 0, label);
        tcg_gen_brcondi_i32(TCG_COND_EQ, cpu_ZF, 0, label);
        break;
    case 10: /* ge: N == V -> N ^ V == 0 */
        tmp = tcg_temp_new_i32();
        tcg_gen_xor_i32(tmp, cpu_VF, cpu_NF);
        tcg_gen_brcondi_i32(TCG_COND_GE, tmp, 0, label);
        tcg_temp_free_i32(tmp);
        break;
    case 11: /* lt: N != V -> N ^ V != 0 */
        tmp = tcg_temp_new_i32();
        tcg_gen_xor_i32(tmp, cpu_VF, cpu_NF);
        tcg_gen_brcondi_i32(TCG_COND_LT, tmp, 0, label);
        tcg_temp_free_i32(tmp);
        break;
    case 12: /* gt: !Z && N == V */
        inv = gen_new_label();
        tcg_gen_brcondi_i32(TCG_COND_EQ, cpu_ZF, 0, inv);
        tmp = tcg_temp_new_i32();
        tcg_gen_xor_i32(tmp, cpu_VF, cpu_NF);
        tcg_gen_brcondi_i32(TCG_COND_GE, tmp, 0, label);
        tcg_temp_free_i32(tmp);
        gen_set_label(inv);
        break;
    case 13: /* le: Z || N != V */
        tcg_gen_brcondi_i32(TCG_COND_EQ, cpu_ZF, 0, label);
        tmp = tcg_temp_new_i32();
        tcg_gen_xor_i32(tmp, cpu_VF, cpu_NF);
        tcg_gen_brcondi_i32(TCG_COND_LT, tmp, 0, label);
        tcg_temp_free_i32(tmp);
        break;
    default:
        fprintf(stderr, "Bad condition code 0x%x\n", cc);
        abort();
    }
}

static const uint8_t table_logic_cc[16] = {
    1, /* and */
    1, /* xor */
    0, /* sub */
    0, /* rsb */
    0, /* add */
    0, /* adc */
    0, /* sbc */
    0, /* rsc */
    1, /* andl */
    1, /* xorl */
    0, /* cmp */
    0, /* cmn */
    1, /* orr */
    1, /* mov */
    1, /* bic */
    1, /* mvn */
};

/* Set PC and Thumb state from an immediate address.  */
static inline void gen_bx_im(DisasContext *s, uint32_t addr)
{
    TCGv tmp;

    s->is_jmp = DISAS_UPDATE;
    if (s->thumb != (addr & 1)) {
        tmp = tcg_temp_new_i32();
        tcg_gen_movi_i32(tmp, addr & 1);
        tcg_gen_st_i32(tmp, cpu_env, offsetof(CPUARMState, thumb));
        tcg_temp_free_i32(tmp);
    }
    tcg_gen_movi_i32(cpu_R[15], addr & ~1);
}

/* Set PC and Thumb state from var.  var is marked as dead.  */
static inline void gen_bx(DisasContext *s, TCGv var)
{
    s->is_jmp = DISAS_UPDATE;
    tcg_gen_andi_i32(cpu_R[15], var, ~1);
    tcg_gen_andi_i32(var, var, 1);
    store_cpu_field(var, thumb);
}

/* Variant of store_reg which uses branch&exchange logic when storing
   to r15 in ARM architecture v7 and above. The source must be a temporary
   and will be marked as dead. */
static inline void store_reg_bx(CPUARMState *env, DisasContext *s,
                                int reg, TCGv var)
{
    if (reg == 15 && ENABLE_ARCH_7) {
        gen_bx(s, var);
    } else {
        store_reg(s, reg, var);
    }
}

/* Variant of store_reg which uses branch&exchange logic when storing
 * to r15 in ARM architecture v5T and above. This is used for storing
 * the results of a LDR/LDM/POP into r15, and corresponds to the cases
 * in the ARM ARM which use the LoadWritePC() pseudocode function. */
static inline void store_reg_from_load(CPUARMState *env, DisasContext *s,
                                int reg, TCGv var)
{
    if (reg == 15 && ENABLE_ARCH_5) {
        gen_bx(s, var);
    } else {
        store_reg(s, reg, var);
    }
}

static inline TCGv gen_ld8s(TCGv addr, int index)
{
    TCGv tmp = tcg_temp_new_i32();
    tcg_gen_qemu_ld8s(tmp, addr, index);
    return tmp;
}
static inline TCGv gen_ld8u(TCGv addr, int index)
{
    TCGv tmp = tcg_temp_new_i32();
    tcg_gen_qemu_ld8u(tmp, addr, index);
    return tmp;
}
static inline TCGv gen_ld16s(TCGv addr, int index)
{
    TCGv tmp = tcg_temp_new_i32();
    tcg_gen_qemu_ld16s(tmp, addr, index);
    return tmp;
}
static inline TCGv gen_ld16u(TCGv addr, int index)
{
    TCGv tmp = tcg_temp_new_i32();
    tcg_gen_qemu_ld16u(tmp, addr, index);
    return tmp;
}
static inline TCGv gen_ld32(TCGv addr, int index)
{
    TCGv tmp = tcg_temp_new_i32();
    tcg_gen_qemu_ld32u(tmp, addr, index);
    return tmp;
}
static inline TCGv_i64 gen_ld64(TCGv addr, int index)
{
    TCGv_i64 tmp = tcg_temp_new_i64();
    tcg_gen_qemu_ld64(tmp, addr, index);
    return tmp;
}
static inline void gen_st8(TCGv val, TCGv addr, int index)
{
    tcg_gen_qemu_st8(val, addr, index);
    tcg_temp_free_i32(val);
}
static inline void gen_st16(TCGv val, TCGv addr, int index)
{
    tcg_gen_qemu_st16(val, addr, index);
    tcg_temp_free_i32(val);
}
static inline void gen_st32(TCGv val, TCGv addr, int index)
{
    tcg_gen_qemu_st32(val, addr, index);
    tcg_temp_free_i32(val);
}
static inline void gen_st64(TCGv_i64 val, TCGv addr, int index)
{
    tcg_gen_qemu_st64(val, addr, index);
    tcg_temp_free_i64(val);
}

static inline void gen_set_pc_im(uint32_t val)
{
    tcg_gen_movi_i32(cpu_R[15], val);
}

/* Force a TB lookup after an instruction that changes the CPU state.  */
static inline void gen_lookup_tb(DisasContext *s)
{
    tcg_gen_movi_i32(cpu_R[15], s->pc & ~1);
    s->is_jmp = DISAS_UPDATE;
}

static inline void gen_add_data_offset(DisasContext *s, unsigned int insn,
                                       TCGv var)
{
    int val, rm, shift, shiftop;
    TCGv offset;

    if (!(insn & (1 << 25))) {
        /* immediate */
        val = insn & 0xfff;
        if (!(insn & (1 << 23)))
            val = -val;
        if (val != 0)
            tcg_gen_addi_i32(var, var, val);
    } else {
        /* shift/register */
        rm = (insn) & 0xf;
        shift = (insn >> 7) & 0x1f;
        shiftop = (insn >> 5) & 3;
        offset = load_reg(s, rm);
        gen_arm_shift_im(offset, shiftop, shift, 0);
        if (!(insn & (1 << 23)))
            tcg_gen_sub_i32(var, var, offset);
        else
            tcg_gen_add_i32(var, var, offset);
        tcg_temp_free_i32(offset);
    }
}

static inline void gen_add_datah_offset(DisasContext *s, unsigned int insn,
                                        int extra, TCGv var)
{
    int val, rm;
    TCGv offset;

    if (insn & (1 << 22)) {
        /* immediate */
        val = (insn & 0xf) | ((insn >> 4) & 0xf0);
        if (!(insn & (1 << 23)))
            val = -val;
        val += extra;
        if (val != 0)
            tcg_gen_addi_i32(var, var, val);
    } else {
        /* register */
        if (extra)
            tcg_gen_addi_i32(var, var, extra);
        rm = (insn) & 0xf;
        offset = load_reg(s, rm);
        if (!(insn & (1 << 23)))
            tcg_gen_sub_i32(var, var, offset);
        else
            tcg_gen_add_i32(var, var, offset);
        tcg_temp_free_i32(offset);
    }
}

static TCGv_ptr get_fpstatus_ptr(int neon)
{
    TCGv_ptr statusptr = tcg_temp_new_ptr();
    int offset;
    if (neon) {
        offset = offsetof(CPUARMState, vfp.standard_fp_status);
    } else {
        offset = offsetof(CPUARMState, vfp.fp_status);
    }
    tcg_gen_addi_ptr(statusptr, cpu_env, offset);
    return statusptr;
}

#define VFP_OP2(name)                                                 \
static inline void gen_vfp_##name(int dp)                             \
{                                                                     \
    TCGv_ptr fpst = get_fpstatus_ptr(0);                              \
    if (dp) {                                                         \
        gen_helper_vfp_##name##d(cpu_F0d, cpu_F0d, cpu_F1d, fpst);    \
    } else {                                                          \
        gen_helper_vfp_##name##s(cpu_F0s, cpu_F0s, cpu_F1s, fpst);    \
    }                                                                 \
    tcg_temp_free_ptr(fpst);                                          \
}

VFP_OP2(add)
VFP_OP2(sub)
VFP_OP2(mul)
VFP_OP2(div)

#undef VFP_OP2

static inline void gen_vfp_F1_mul(int dp)
{
    /* Like gen_vfp_mul() but put result in F1 */
    TCGv_ptr fpst = get_fpstatus_ptr(0);
    if (dp) {
        gen_helper_vfp_muld(cpu_F1d, cpu_F0d, cpu_F1d, fpst);
    } else {
        gen_helper_vfp_muls(cpu_F1s, cpu_F0s, cpu_F1s, fpst);
    }
    tcg_temp_free_ptr(fpst);
}

static inline void gen_vfp_F1_neg(int dp)
{
    /* Like gen_vfp_neg() but put result in F1 */
    if (dp) {
        gen_helper_vfp_negd(cpu_F1d, cpu_F0d);
    } else {
        gen_helper_vfp_negs(cpu_F1s, cpu_F0s);
    }
}

static inline void gen_vfp_abs(int dp)
{
    if (dp)
        gen_helper_vfp_absd(cpu_F0d, cpu_F0d);
    else
        gen_helper_vfp_abss(cpu_F0s, cpu_F0s);
}

static inline void gen_vfp_neg(int dp)
{
    if (dp)
        gen_helper_vfp_negd(cpu_F0d, cpu_F0d);
    else
        gen_helper_vfp_negs(cpu_F0s, cpu_F0s);
}

static inline void gen_vfp_sqrt(int dp)
{
    if (dp)
        gen_helper_vfp_sqrtd(cpu_F0d, cpu_F0d, cpu_env);
    else
        gen_helper_vfp_sqrts(cpu_F0s, cpu_F0s, cpu_env);
}

static inline void gen_vfp_cmp(int dp)
{
    if (dp)
        gen_helper_vfp_cmpd(cpu_F0d, cpu_F1d, cpu_env);
    else
        gen_helper_vfp_cmps(cpu_F0s, cpu_F1s, cpu_env);
}

static inline void gen_vfp_cmpe(int dp)
{
    if (dp)
        gen_helper_vfp_cmped(cpu_F0d, cpu_F1d, cpu_env);
    else
        gen_helper_vfp_cmpes(cpu_F0s, cpu_F1s, cpu_env);
}

static inline void gen_vfp_F1_ld0(int dp)
{
    if (dp)
        tcg_gen_movi_i64(cpu_F1d, 0);
    else
        tcg_gen_movi_i32(cpu_F1s, 0);
}

#define VFP_GEN_ITOF(name) \
static inline void gen_vfp_##name(int dp, int neon) \
{ \
    TCGv_ptr statusptr = get_fpstatus_ptr(neon); \
    if (dp) { \
        gen_helper_vfp_##name##d(cpu_F0d, cpu_F0s, statusptr); \
    } else { \
        gen_helper_vfp_##name##s(cpu_F0s, cpu_F0s, statusptr); \
    } \
    tcg_temp_free_ptr(statusptr); \
}

VFP_GEN_ITOF(uito)
VFP_GEN_ITOF(sito)
#undef VFP_GEN_ITOF

#define VFP_GEN_FTOI(name) \
static inline void gen_vfp_##name(int dp, int neon) \
{ \
    TCGv_ptr statusptr = get_fpstatus_ptr(neon); \
    if (dp) { \
        gen_helper_vfp_##name##d(cpu_F0s, cpu_F0d, statusptr); \
    } else { \
        gen_helper_vfp_##name##s(cpu_F0s, cpu_F0s, statusptr); \
    } \
    tcg_temp_free_ptr(statusptr); \
}

VFP_GEN_FTOI(toui)
VFP_GEN_FTOI(touiz)
VFP_GEN_FTOI(tosi)
VFP_GEN_FTOI(tosiz)
#undef VFP_GEN_FTOI

#define VFP_GEN_FIX(name) \
static inline void gen_vfp_##name(int dp, int shift, int neon) \
{ \
    TCGv tmp_shift = tcg_const_i32(shift); \
    TCGv_ptr statusptr = get_fpstatus_ptr(neon); \
    if (dp) { \
        gen_helper_vfp_##name##d(cpu_F0d, cpu_F0d, tmp_shift, statusptr); \
    } else { \
        gen_helper_vfp_##name##s(cpu_F0s, cpu_F0s, tmp_shift, statusptr); \
    } \
    tcg_temp_free_i32(tmp_shift); \
    tcg_temp_free_ptr(statusptr); \
}
VFP_GEN_FIX(tosh)
VFP_GEN_FIX(tosl)
VFP_GEN_FIX(touh)
VFP_GEN_FIX(toul)
VFP_GEN_FIX(shto)
VFP_GEN_FIX(slto)
VFP_GEN_FIX(uhto)
VFP_GEN_FIX(ulto)
#undef VFP_GEN_FIX

static inline void gen_vfp_ld(DisasContext *s, int dp, TCGv addr)
{
    if (dp)
        tcg_gen_qemu_ld64(cpu_F0d, addr, IS_USER(s));
    else
        tcg_gen_qemu_ld32u(cpu_F0s, addr, IS_USER(s));
}

static inline void gen_vfp_st(DisasContext *s, int dp, TCGv addr)
{
    if (dp)
        tcg_gen_qemu_st64(cpu_F0d, addr, IS_USER(s));
    else
        tcg_gen_qemu_st32(cpu_F0s, addr, IS_USER(s));
}

static inline long
vfp_reg_offset (int dp, int reg)
{
    if (dp)
        return offsetof(CPUARMState, vfp.regs[reg]);
    else if (reg & 1) {
        return offsetof(CPUARMState, vfp.regs[reg >> 1])
          + offsetof(CPU_DoubleU, l.upper);
    } else {
        return offsetof(CPUARMState, vfp.regs[reg >> 1])
          + offsetof(CPU_DoubleU, l.lower);
    }
}

/* Return the offset of a 32-bit piece of a NEON register.
   zero is the least significant end of the register.  */
static inline long
neon_reg_offset (int reg, int n)
{
    int sreg;
    sreg = reg * 2 + n;
    return vfp_reg_offset(0, sreg);
}

static TCGv neon_load_reg(int reg, int pass)
{
    TCGv tmp = tcg_temp_new_i32();
    tcg_gen_ld_i32(tmp, cpu_env, neon_reg_offset(reg, pass));
    return tmp;
}

static void neon_store_reg(int reg, int pass, TCGv var)
{
    tcg_gen_st_i32(var, cpu_env, neon_reg_offset(reg, pass));
    tcg_temp_free_i32(var);
}

static inline void neon_load_reg64(TCGv_i64 var, int reg)
{
    tcg_gen_ld_i64(var, cpu_env, vfp_reg_offset(1, reg));
}

static inline void neon_store_reg64(TCGv_i64 var, int reg)
{
    tcg_gen_st_i64(var, cpu_env, vfp_reg_offset(1, reg));
}

#define tcg_gen_ld_f32 tcg_gen_ld_i32
#define tcg_gen_ld_f64 tcg_gen_ld_i64
#define tcg_gen_st_f32 tcg_gen_st_i32
#define tcg_gen_st_f64 tcg_gen_st_i64

static inline void gen_mov_F0_vreg(int dp, int reg)
{
    if (dp)
        tcg_gen_ld_f64(cpu_F0d, cpu_env, vfp_reg_offset(dp, reg));
    else
        tcg_gen_ld_f32(cpu_F0s, cpu_env, vfp_reg_offset(dp, reg));
}

static inline void gen_mov_F1_vreg(int dp, int reg)
{
    if (dp)
        tcg_gen_ld_f64(cpu_F1d, cpu_env, vfp_reg_offset(dp, reg));
    else
        tcg_gen_ld_f32(cpu_F1s, cpu_env, vfp_reg_offset(dp, reg));
}

static inline void gen_mov_vreg_F0(int dp, int reg)
{
    if (dp)
        tcg_gen_st_f64(cpu_F0d, cpu_env, vfp_reg_offset(dp, reg));
    else
        tcg_gen_st_f32(cpu_F0s, cpu_env, vfp_reg_offset(dp, reg));
}

#define ARM_CP_RW_BIT	(1 << 20)

static inline void iwmmxt_load_reg(TCGv_i64 var, int reg)
{
    tcg_gen_ld_i64(var, cpu_env, offsetof(CPUARMState, iwmmxt.regs[reg]));
}

static inline void iwmmxt_store_reg(TCGv_i64 var, int reg)
{
    tcg_gen_st_i64(var, cpu_env, offsetof(CPUARMState, iwmmxt.regs[reg]));
}

static inline TCGv iwmmxt_load_creg(int reg)
{
    TCGv var = tcg_temp_new_i32();
    tcg_gen_ld_i32(var, cpu_env, offsetof(CPUARMState, iwmmxt.cregs[reg]));
    return var;
}

static inline void iwmmxt_store_creg(int reg, TCGv var)
{
    tcg_gen_st_i32(var, cpu_env, offsetof(CPUARMState, iwmmxt.cregs[reg]));
    tcg_temp_free_i32(var);
}

static inline void gen_op_iwmmxt_movq_wRn_M0(int rn)
{
    iwmmxt_store_reg(cpu_M0, rn);
}

static inline void gen_op_iwmmxt_movq_M0_wRn(int rn)
{
    iwmmxt_load_reg(cpu_M0, rn);
}

static inline void gen_op_iwmmxt_orq_M0_wRn(int rn)
{
    iwmmxt_load_reg(cpu_V1, rn);
    tcg_gen_or_i64(cpu_M0, cpu_M0, cpu_V1);
}

static inline void gen_op_iwmmxt_andq_M0_wRn(int rn)
{
    iwmmxt_load_reg(cpu_V1, rn);
    tcg_gen_and_i64(cpu_M0, cpu_M0, cpu_V1);
}

static inline void gen_op_iwmmxt_xorq_M0_wRn(int rn)
{
    iwmmxt_load_reg(cpu_V1, rn);
    tcg_gen_xor_i64(cpu_M0, cpu_M0, cpu_V1);
}

#define IWMMXT_OP(name) \
static inline void gen_op_iwmmxt_##name##_M0_wRn(int rn) \
{ \
    iwmmxt_load_reg(cpu_V1, rn); \
    gen_helper_iwmmxt_##name(cpu_M0, cpu_M0, cpu_V1); \
}

#define IWMMXT_OP_ENV(name) \
static inline void gen_op_iwmmxt_##name##_M0_wRn(int rn) \
{ \
    iwmmxt_load_reg(cpu_V1, rn); \
    gen_helper_iwmmxt_##name(cpu_M0, cpu_env, cpu_M0, cpu_V1); \
}

#define IWMMXT_OP_ENV_SIZE(name) \
IWMMXT_OP_ENV(name##b) \
IWMMXT_OP_ENV(name##w) \
IWMMXT_OP_ENV(name##l)

#define IWMMXT_OP_ENV1(name) \
static inline void gen_op_iwmmxt_##name##_M0(void) \
{ \
    gen_helper_iwmmxt_##name(cpu_M0, cpu_env, cpu_M0); \
}

IWMMXT_OP(maddsq)
IWMMXT_OP(madduq)
IWMMXT_OP(sadb)
IWMMXT_OP(sadw)
IWMMXT_OP(mulslw)
IWMMXT_OP(mulshw)
IWMMXT_OP(mululw)
IWMMXT_OP(muluhw)
IWMMXT_OP(macsw)
IWMMXT_OP(macuw)

IWMMXT_OP_ENV_SIZE(unpackl)
IWMMXT_OP_ENV_SIZE(unpackh)

IWMMXT_OP_ENV1(unpacklub)
IWMMXT_OP_ENV1(unpackluw)
IWMMXT_OP_ENV1(unpacklul)
IWMMXT_OP_ENV1(unpackhub)
IWMMXT_OP_ENV1(unpackhuw)
IWMMXT_OP_ENV1(unpackhul)
IWMMXT_OP_ENV1(unpacklsb)
IWMMXT_OP_ENV1(unpacklsw)
IWMMXT_OP_ENV1(unpacklsl)
IWMMXT_OP_ENV1(unpackhsb)
IWMMXT_OP_ENV1(unpackhsw)
IWMMXT_OP_ENV1(unpackhsl)

IWMMXT_OP_ENV_SIZE(cmpeq)
IWMMXT_OP_ENV_SIZE(cmpgtu)
IWMMXT_OP_ENV_SIZE(cmpgts)

IWMMXT_OP_ENV_SIZE(mins)
IWMMXT_OP_ENV_SIZE(minu)
IWMMXT_OP_ENV_SIZE(maxs)
IWMMXT_OP_ENV_SIZE(maxu)

IWMMXT_OP_ENV_SIZE(subn)
IWMMXT_OP_ENV_SIZE(addn)
IWMMXT_OP_ENV_SIZE(subu)
IWMMXT_OP_ENV_SIZE(addu)
IWMMXT_OP_ENV_SIZE(subs)
IWMMXT_OP_ENV_SIZE(adds)

IWMMXT_OP_ENV(avgb0)
IWMMXT_OP_ENV(avgb1)
IWMMXT_OP_ENV(avgw0)
IWMMXT_OP_ENV(avgw1)

IWMMXT_OP(msadb)

IWMMXT_OP_ENV(packuw)
IWMMXT_OP_ENV(packul)
IWMMXT_OP_ENV(packuq)
IWMMXT_OP_ENV(packsw)
IWMMXT_OP_ENV(packsl)
IWMMXT_OP_ENV(packsq)

static void gen_op_iwmmxt_set_mup(void)
{
    TCGv tmp;
    tmp = load_cpu_field(iwmmxt.cregs[ARM_IWMMXT_wCon]);
    tcg_gen_ori_i32(tmp, tmp, 2);
    store_cpu_field(tmp, iwmmxt.cregs[ARM_IWMMXT_wCon]);
}

static void gen_op_iwmmxt_set_cup(void)
{
    TCGv tmp;
    tmp = load_cpu_field(iwmmxt.cregs[ARM_IWMMXT_wCon]);
    tcg_gen_ori_i32(tmp, tmp, 1);
    store_cpu_field(tmp, iwmmxt.cregs[ARM_IWMMXT_wCon]);
}

static void gen_op_iwmmxt_setpsr_nz(void)
{
    TCGv tmp = tcg_temp_new_i32();
    gen_helper_iwmmxt_setpsr_nz(tmp, cpu_M0);
    store_cpu_field(tmp, iwmmxt.cregs[ARM_IWMMXT_wCASF]);
}

static inline void gen_op_iwmmxt_addl_M0_wRn(int rn)
{
    iwmmxt_load_reg(cpu_V1, rn);
    tcg_gen_ext32u_i64(cpu_V1, cpu_V1);
    tcg_gen_add_i64(cpu_M0, cpu_M0, cpu_V1);
}

static inline int gen_iwmmxt_address(DisasContext *s, uint32_t insn, TCGv dest)
{
    int rd;
    uint32_t offset;
    TCGv tmp;

    rd = (insn >> 16) & 0xf;
    tmp = load_reg(s, rd);

    offset = (insn & 0xff) << ((insn >> 7) & 2);
    if (insn & (1 << 24)) {
        /* Pre indexed */
        if (insn & (1 << 23))
            tcg_gen_addi_i32(tmp, tmp, offset);
        else
            tcg_gen_addi_i32(tmp, tmp, -offset);
        tcg_gen_mov_i32(dest, tmp);
        if (insn & (1 << 21))
            store_reg(s, rd, tmp);
        else
            tcg_temp_free_i32(tmp);
    } else if (insn & (1 << 21)) {
        /* Post indexed */
        tcg_gen_mov_i32(dest, tmp);
        if (insn & (1 << 23))
            tcg_gen_addi_i32(tmp, tmp, offset);
        else
            tcg_gen_addi_i32(tmp, tmp, -offset);
        store_reg(s, rd, tmp);
    } else if (!(insn & (1 << 23)))
        return 1;
    return 0;
}

static inline int gen_iwmmxt_shift(uint32_t insn, uint32_t mask, TCGv dest)
{
    int rd = (insn >> 0) & 0xf;
    TCGv tmp;

    if (insn & (1 << 8)) {
        if (rd < ARM_IWMMXT_wCGR0 || rd > ARM_IWMMXT_wCGR3) {
            return 1;
        } else {
            tmp = iwmmxt_load_creg(rd);
        }
    } else {
        tmp = tcg_temp_new_i32();
        iwmmxt_load_reg(cpu_V0, rd);
        tcg_gen_trunc_i64_i32(tmp, cpu_V0);
    }
    tcg_gen_andi_i32(tmp, tmp, mask);
    tcg_gen_mov_i32(dest, tmp);
    tcg_temp_free_i32(tmp);
    return 0;
}

/* Disassemble an iwMMXt instruction.  Returns nonzero if an error occurred
   (ie. an undefined instruction).  */
static int disas_iwmmxt_insn(CPUARMState *env, DisasContext *s, uint32_t insn)
{
    int rd, wrd;
    int rdhi, rdlo, rd0, rd1, i;
    TCGv addr;
    TCGv tmp, tmp2, tmp3;

    if ((insn & 0x0e000e00) == 0x0c000000) {
        if ((insn & 0x0fe00ff0) == 0x0c400000) {
            wrd = insn & 0xf;
            rdlo = (insn >> 12) & 0xf;
            rdhi = (insn >> 16) & 0xf;
            if (insn & ARM_CP_RW_BIT) {			/* TMRRC */
                iwmmxt_load_reg(cpu_V0, wrd);
                tcg_gen_trunc_i64_i32(cpu_R[rdlo], cpu_V0);
                tcg_gen_shri_i64(cpu_V0, cpu_V0, 32);
                tcg_gen_trunc_i64_i32(cpu_R[rdhi], cpu_V0);
            } else {					/* TMCRR */
                tcg_gen_concat_i32_i64(cpu_V0, cpu_R[rdlo], cpu_R[rdhi]);
                iwmmxt_store_reg(cpu_V0, wrd);
                gen_op_iwmmxt_set_mup();
            }
            return 0;
        }

        wrd = (insn >> 12) & 0xf;
        addr = tcg_temp_new_i32();
        if (gen_iwmmxt_address(s, insn, addr)) {
            tcg_temp_free_i32(addr);
            return 1;
        }
        if (insn & ARM_CP_RW_BIT) {
            if ((insn >> 28) == 0xf) {			/* WLDRW wCx */
                tmp = tcg_temp_new_i32();
                tcg_gen_qemu_ld32u(tmp, addr, IS_USER(s));
                iwmmxt_store_creg(wrd, tmp);
            } else {
                i = 1;
                if (insn & (1 << 8)) {
                    if (insn & (1 << 22)) {		/* WLDRD */
                        tcg_gen_qemu_ld64(cpu_M0, addr, IS_USER(s));
                        i = 0;
                    } else {				/* WLDRW wRd */
                        tmp = gen_ld32(addr, IS_USER(s));
                    }
                } else {
                    if (insn & (1 << 22)) {		/* WLDRH */
                        tmp = gen_ld16u(addr, IS_USER(s));
                    } else {				/* WLDRB */
                        tmp = gen_ld8u(addr, IS_USER(s));
                    }
                }
                if (i) {
                    tcg_gen_extu_i32_i64(cpu_M0, tmp);
                    tcg_temp_free_i32(tmp);
                }
                gen_op_iwmmxt_movq_wRn_M0(wrd);
            }
        } else {
            if ((insn >> 28) == 0xf) {			/* WSTRW wCx */
                tmp = iwmmxt_load_creg(wrd);
                gen_st32(tmp, addr, IS_USER(s));
            } else {
                gen_op_iwmmxt_movq_M0_wRn(wrd);
                tmp = tcg_temp_new_i32();
                if (insn & (1 << 8)) {
                    if (insn & (1 << 22)) {		/* WSTRD */
                        tcg_temp_free_i32(tmp);
                        tcg_gen_qemu_st64(cpu_M0, addr, IS_USER(s));
                    } else {				/* WSTRW wRd */
                        tcg_gen_trunc_i64_i32(tmp, cpu_M0);
                        gen_st32(tmp, addr, IS_USER(s));
                    }
                } else {
                    if (insn & (1 << 22)) {		/* WSTRH */
                        tcg_gen_trunc_i64_i32(tmp, cpu_M0);
                        gen_st16(tmp, addr, IS_USER(s));
                    } else {				/* WSTRB */
                        tcg_gen_trunc_i64_i32(tmp, cpu_M0);
                        gen_st8(tmp, addr, IS_USER(s));
                    }
                }
            }
        }
        tcg_temp_free_i32(addr);
        return 0;
    }

    if ((insn & 0x0f000000) != 0x0e000000)
        return 1;

    switch (((insn >> 12) & 0xf00) | ((insn >> 4) & 0xff)) {
    case 0x000:						/* WOR */
        wrd = (insn >> 12) & 0xf;
        rd0 = (insn >> 0) & 0xf;
        rd1 = (insn >> 16) & 0xf;
        gen_op_iwmmxt_movq_M0_wRn(rd0);
        gen_op_iwmmxt_orq_M0_wRn(rd1);
        gen_op_iwmmxt_setpsr_nz();
        gen_op_iwmmxt_movq_wRn_M0(wrd);
        gen_op_iwmmxt_set_mup();
        gen_op_iwmmxt_set_cup();
        break;
    case 0x011:						/* TMCR */
        if (insn & 0xf)
            return 1;
        rd = (insn >> 12) & 0xf;
        wrd = (insn >> 16) & 0xf;
        switch (wrd) {
        case ARM_IWMMXT_wCID:
        case ARM_IWMMXT_wCASF:
            break;
        case ARM_IWMMXT_wCon:
            gen_op_iwmmxt_set_cup();
            /* Fall through.  */
        case ARM_IWMMXT_wCSSF:
            tmp = iwmmxt_load_creg(wrd);
            tmp2 = load_reg(s, rd);
            tcg_gen_andc_i32(tmp, tmp, tmp2);
            tcg_temp_free_i32(tmp2);
            iwmmxt_store_creg(wrd, tmp);
            break;
        case ARM_IWMMXT_wCGR0:
        case ARM_IWMMXT_wCGR1:
        case ARM_IWMMXT_wCGR2:
        case ARM_IWMMXT_wCGR3:
            gen_op_iwmmxt_set_cup();
            tmp = load_reg(s, rd);
            iwmmxt_store_creg(wrd, tmp);
            break;
        default:
            return 1;
        }
        break;
    case 0x100:						/* WXOR */
        wrd = (insn >> 12) & 0xf;
        rd0 = (insn >> 0) & 0xf;
        rd1 = (insn >> 16) & 0xf;
        gen_op_iwmmxt_movq_M0_wRn(rd0);
        gen_op_iwmmxt_xorq_M0_wRn(rd1);
        gen_op_iwmmxt_setpsr_nz();
        gen_op_iwmmxt_movq_wRn_M0(wrd);
        gen_op_iwmmxt_set_mup();
        gen_op_iwmmxt_set_cup();
        break;
    case 0x111:						/* TMRC */
        if (insn & 0xf)
            return 1;
        rd = (insn >> 12) & 0xf;
        wrd = (insn >> 16) & 0xf;
        tmp = iwmmxt_load_creg(wrd);
        store_reg(s, rd, tmp);
        break;
    case 0x300:						/* WANDN */
        wrd = (insn >> 12) & 0xf;
        rd0 = (insn >> 0) & 0xf;
        rd1 = (insn >> 16) & 0xf;
        gen_op_iwmmxt_movq_M0_wRn(rd0);
        tcg_gen_neg_i64(cpu_M0, cpu_M0);
        gen_op_iwmmxt_andq_M0_wRn(rd1);
        gen_op_iwmmxt_setpsr_nz();
        gen_op_iwmmxt_movq_wRn_M0(wrd);
        gen_op_iwmmxt_set_mup();
        gen_op_iwmmxt_set_cup();
        break;
    case 0x200:						/* WAND */
        wrd = (insn >> 12) & 0xf;
        rd0 = (insn >> 0) & 0xf;
        rd1 = (insn >> 16) & 0xf;
        gen_op_iwmmxt_movq_M0_wRn(rd0);
        gen_op_iwmmxt_andq_M0_wRn(rd1);
        gen_op_iwmmxt_setpsr_nz();
        gen_op_iwmmxt_movq_wRn_M0(wrd);
        gen_op_iwmmxt_set_mup();
        gen_op_iwmmxt_set_cup();
        break;
    case 0x810: case 0xa10:				/* WMADD */
        wrd = (insn >> 12) & 0xf;
        rd0 = (insn >> 0) & 0xf;
        rd1 = (insn >> 16) & 0xf;
        gen_op_iwmmxt_movq_M0_wRn(rd0);
        if (insn & (1 << 21))
            gen_op_iwmmxt_maddsq_M0_wRn(rd1);
        else
            gen_op_iwmmxt_madduq_M0_wRn(rd1);
        gen_op_iwmmxt_movq_wRn_M0(wrd);
        gen_op_iwmmxt_set_mup();
        break;
    case 0x10e: case 0x50e: case 0x90e: case 0xd0e:	/* WUNPCKIL */
        wrd = (insn >> 12) & 0xf;
        rd0 = (insn >> 16) & 0xf;
        rd1 = (insn >> 0) & 0xf;
        gen_op_iwmmxt_movq_M0_wRn(rd0);
        switch ((insn >> 22) & 3) {
        case 0:
            gen_op_iwmmxt_unpacklb_M0_wRn(rd1);
            break;
        case 1:
            gen_op_iwmmxt_unpacklw_M0_wRn(rd1);
            break;
        case 2:
            gen_op_iwmmxt_unpackll_M0_wRn(rd1);
            break;
        case 3:
            return 1;
        }
        gen_op_iwmmxt_movq_wRn_M0(wrd);
        gen_op_iwmmxt_set_mup();
        gen_op_iwmmxt_set_cup();
        break;
    case 0x10c: case 0x50c: case 0x90c: case 0xd0c:	/* WUNPCKIH */
        wrd = (insn >> 12) & 0xf;
        rd0 = (insn >> 16) & 0xf;
        rd1 = (insn >> 0) & 0xf;
        gen_op_iwmmxt_movq_M0_wRn(rd0);
        switch ((insn >> 22) & 3) {
        case 0:
            gen_op_iwmmxt_unpackhb_M0_wRn(rd1);
            break;
        case 1:
            gen_op_iwmmxt_unpackhw_M0_wRn(rd1);
            break;
        case 2:
            gen_op_iwmmxt_unpackhl_M0_wRn(rd1);
            break;
        case 3:
            return 1;
        }
        gen_op_iwmmxt_movq_wRn_M0(wrd);
        gen_op_iwmmxt_set_mup();
        gen_op_iwmmxt_set_cup();
        break;
    case 0x012: case 0x112: case 0x412: case 0x512:	/* WSAD */
        wrd = (insn >> 12) & 0xf;
        rd0 = (insn >> 16) & 0xf;
        rd1 = (insn >> 0) & 0xf;
        gen_op_iwmmxt_movq_M0_wRn(rd0);
        if (insn & (1 << 22))
            gen_op_iwmmxt_sadw_M0_wRn(rd1);
        else
            gen_op_iwmmxt_sadb_M0_wRn(rd1);
        if (!(insn & (1 << 20)))
            gen_op_iwmmxt_addl_M0_wRn(wrd);
        gen_op_iwmmxt_movq_wRn_M0(wrd);
        gen_op_iwmmxt_set_mup();
        break;
    case 0x010: case 0x110: case 0x210: case 0x310:	/* WMUL */
        wrd = (insn >> 12) & 0xf;
        rd0 = (insn >> 16) & 0xf;
        rd1 = (insn >> 0) & 0xf;
        gen_op_iwmmxt_movq_M0_wRn(rd0);
        if (insn & (1 << 21)) {
            if (insn & (1 << 20))
                gen_op_iwmmxt_mulshw_M0_wRn(rd1);
            else
                gen_op_iwmmxt_mulslw_M0_wRn(rd1);
        } else {
            if (insn & (1 << 20))
                gen_op_iwmmxt_muluhw_M0_wRn(rd1);
            else
                gen_op_iwmmxt_mululw_M0_wRn(rd1);
        }
        gen_op_iwmmxt_movq_wRn_M0(wrd);
        gen_op_iwmmxt_set_mup();
        break;
    case 0x410: case 0x510: case 0x610: case 0x710:	/* WMAC */
        wrd = (insn >> 12) & 0xf;
        rd0 = (insn >> 16) & 0xf;
        rd1 = (insn >> 0) & 0xf;
        gen_op_iwmmxt_movq_M0_wRn(rd0);
        if (insn & (1 << 21))
            gen_op_iwmmxt_macsw_M0_wRn(rd1);
        else
            gen_op_iwmmxt_macuw_M0_wRn(rd1);
        if (!(insn & (1 << 20))) {
            iwmmxt_load_reg(cpu_V1, wrd);
            tcg_gen_add_i64(cpu_M0, cpu_M0, cpu_V1);
        }
        gen_op_iwmmxt_movq_wRn_M0(wrd);
        gen_op_iwmmxt_set_mup();
        break;
    case 0x006: case 0x406: case 0x806: case 0xc06:	/* WCMPEQ */
        wrd = (insn >> 12) & 0xf;
        rd0 = (insn >> 16) & 0xf;
        rd1 = (insn >> 0) & 0xf;
        gen_op_iwmmxt_movq_M0_wRn(rd0);
        switch ((insn >> 22) & 3) {
        case 0:
            gen_op_iwmmxt_cmpeqb_M0_wRn(rd1);
            break;
        case 1:
            gen_op_iwmmxt_cmpeqw_M0_wRn(rd1);
            break;
        case 2:
            gen_op_iwmmxt_cmpeql_M0_wRn(rd1);
            break;
        case 3:
            return 1;
        }
        gen_op_iwmmxt_movq_wRn_M0(wrd);
        gen_op_iwmmxt_set_mup();
        gen_op_iwmmxt_set_cup();
        break;
    case 0x800: case 0x900: case 0xc00: case 0xd00:	/* WAVG2 */
        wrd = (insn >> 12) & 0xf;
        rd0 = (insn >> 16) & 0xf;
        rd1 = (insn >> 0) & 0xf;
        gen_op_iwmmxt_movq_M0_wRn(rd0);
        if (insn & (1 << 22)) {
            if (insn & (1 << 20))
                gen_op_iwmmxt_avgw1_M0_wRn(rd1);
            else
                gen_op_iwmmxt_avgw0_M0_wRn(rd1);
        } else {
            if (insn & (1 << 20))
                gen_op_iwmmxt_avgb1_M0_wRn(rd1);
            else
                gen_op_iwmmxt_avgb0_M0_wRn(rd1);
        }
        gen_op_iwmmxt_movq_wRn_M0(wrd);
        gen_op_iwmmxt_set_mup();
        gen_op_iwmmxt_set_cup();
        break;
    case 0x802: case 0x902: case 0xa02: case 0xb02:	/* WALIGNR */
        wrd = (insn >> 12) & 0xf;
        rd0 = (insn >> 16) & 0xf;
        rd1 = (insn >> 0) & 0xf;
        gen_op_iwmmxt_movq_M0_wRn(rd0);
        tmp = iwmmxt_load_creg(ARM_IWMMXT_wCGR0 + ((insn >> 20) & 3));
        tcg_gen_andi_i32(tmp, tmp, 7);
        iwmmxt_load_reg(cpu_V1, rd1);
        gen_helper_iwmmxt_align(cpu_M0, cpu_M0, cpu_V1, tmp);
        tcg_temp_free_i32(tmp);
        gen_op_iwmmxt_movq_wRn_M0(wrd);
        gen_op_iwmmxt_set_mup();
        break;
    case 0x601: case 0x605: case 0x609: case 0x60d:	/* TINSR */
        if (((insn >> 6) & 3) == 3)
            return 1;
        rd = (insn >> 12) & 0xf;
        wrd = (insn >> 16) & 0xf;
        tmp = load_reg(s, rd);
        gen_op_iwmmxt_movq_M0_wRn(wrd);
        switch ((insn >> 6) & 3) {
        case 0:
            tmp2 = tcg_const_i32(0xff);
            tmp3 = tcg_const_i32((insn & 7) << 3);
            break;
        case 1:
            tmp2 = tcg_const_i32(0xffff);
            tmp3 = tcg_const_i32((insn & 3) << 4);
            break;
        case 2:
            tmp2 = tcg_const_i32(0xffffffff);
            tmp3 = tcg_const_i32((insn & 1) << 5);
            break;
        default:
            TCGV_UNUSED(tmp2);
            TCGV_UNUSED(tmp3);
        }
        gen_helper_iwmmxt_insr(cpu_M0, cpu_M0, tmp, tmp2, tmp3);
        tcg_temp_free(tmp3);
        tcg_temp_free(tmp2);
        tcg_temp_free_i32(tmp);
        gen_op_iwmmxt_movq_wRn_M0(wrd);
        gen_op_iwmmxt_set_mup();
        break;
    case 0x107: case 0x507: case 0x907: case 0xd07:	/* TEXTRM */
        rd = (insn >> 12) & 0xf;
        wrd = (insn >> 16) & 0xf;
        if (rd == 15 || ((insn >> 22) & 3) == 3)
            return 1;
        gen_op_iwmmxt_movq_M0_wRn(wrd);
        tmp = tcg_temp_new_i32();
        switch ((insn >> 22) & 3) {
        case 0:
            tcg_gen_shri_i64(cpu_M0, cpu_M0, (insn & 7) << 3);
            tcg_gen_trunc_i64_i32(tmp, cpu_M0);
            if (insn & 8) {
                tcg_gen_ext8s_i32(tmp, tmp);
            } else {
                tcg_gen_andi_i32(tmp, tmp, 0xff);
            }
            break;
        case 1:
            tcg_gen_shri_i64(cpu_M0, cpu_M0, (insn & 3) << 4);
            tcg_gen_trunc_i64_i32(tmp, cpu_M0);
            if (insn & 8) {
                tcg_gen_ext16s_i32(tmp, tmp);
            } else {
                tcg_gen_andi_i32(tmp, tmp, 0xffff);
            }
            break;
        case 2:
            tcg_gen_shri_i64(cpu_M0, cpu_M0, (insn & 1) << 5);
            tcg_gen_trunc_i64_i32(tmp, cpu_M0);
            break;
        }
        store_reg(s, rd, tmp);
        break;
    case 0x117: case 0x517: case 0x917: case 0xd17:	/* TEXTRC */
        if ((insn & 0x000ff008) != 0x0003f000 || ((insn >> 22) & 3) == 3)
            return 1;
        tmp = iwmmxt_load_creg(ARM_IWMMXT_wCASF);
        switch ((insn >> 22) & 3) {
        case 0:
            tcg_gen_shri_i32(tmp, tmp, ((insn & 7) << 2) + 0);
            break;
        case 1:
            tcg_gen_shri_i32(tmp, tmp, ((insn & 3) << 3) + 4);
            break;
        case 2:
            tcg_gen_shri_i32(tmp, tmp, ((insn & 1) << 4) + 12);
            break;
        }
        tcg_gen_shli_i32(tmp, tmp, 28);
        gen_set_nzcv(tmp);
        tcg_temp_free_i32(tmp);
        break;
    case 0x401: case 0x405: case 0x409: case 0x40d:	/* TBCST */
        if (((insn >> 6) & 3) == 3)
            return 1;
        rd = (insn >> 12) & 0xf;
        wrd = (insn >> 16) & 0xf;
        tmp = load_reg(s, rd);
        switch ((insn >> 6) & 3) {
        case 0:
            gen_helper_iwmmxt_bcstb(cpu_M0, tmp);
            break;
        case 1:
            gen_helper_iwmmxt_bcstw(cpu_M0, tmp);
            break;
        case 2:
            gen_helper_iwmmxt_bcstl(cpu_M0, tmp);
            break;
        }
        tcg_temp_free_i32(tmp);
        gen_op_iwmmxt_movq_wRn_M0(wrd);
        gen_op_iwmmxt_set_mup();
        break;
    case 0x113: case 0x513: case 0x913: case 0xd13:	/* TANDC */
        if ((insn & 0x000ff00f) != 0x0003f000 || ((insn >> 22) & 3) == 3)
            return 1;
        tmp = iwmmxt_load_creg(ARM_IWMMXT_wCASF);
        tmp2 = tcg_temp_new_i32();
        tcg_gen_mov_i32(tmp2, tmp);
        switch ((insn >> 22) & 3) {
        case 0:
            for (i = 0; i < 7; i ++) {
                tcg_gen_shli_i32(tmp2, tmp2, 4);
                tcg_gen_and_i32(tmp, tmp, tmp2);
            }
            break;
        case 1:
            for (i = 0; i < 3; i ++) {
                tcg_gen_shli_i32(tmp2, tmp2, 8);
                tcg_gen_and_i32(tmp, tmp, tmp2);
            }
            break;
        case 2:
            tcg_gen_shli_i32(tmp2, tmp2, 16);
            tcg_gen_and_i32(tmp, tmp, tmp2);
            break;
        }
        gen_set_nzcv(tmp);
        tcg_temp_free_i32(tmp2);
        tcg_temp_free_i32(tmp);
        break;
    case 0x01c: case 0x41c: case 0x81c: case 0xc1c:	/* WACC */
        wrd = (insn >> 12) & 0xf;
        rd0 = (insn >> 16) & 0xf;
        gen_op_iwmmxt_movq_M0_wRn(rd0);
        switch ((insn >> 22) & 3) {
        case 0:
            gen_helper_iwmmxt_addcb(cpu_M0, cpu_M0);
            break;
        case 1:
            gen_helper_iwmmxt_addcw(cpu_M0, cpu_M0);
            break;
        case 2:
            gen_helper_iwmmxt_addcl(cpu_M0, cpu_M0);
            break;
        case 3:
            return 1;
        }
        gen_op_iwmmxt_movq_wRn_M0(wrd);
        gen_op_iwmmxt_set_mup();
        break;
    case 0x115: case 0x515: case 0x915: case 0xd15:	/* TORC */
        if ((insn & 0x000ff00f) != 0x0003f000 || ((insn >> 22) & 3) == 3)
            return 1;
        tmp = iwmmxt_load_creg(ARM_IWMMXT_wCASF);
        tmp2 = tcg_temp_new_i32();
        tcg_gen_mov_i32(tmp2, tmp);
        switch ((insn >> 22) & 3) {
        case 0:
            for (i = 0; i < 7; i ++) {
                tcg_gen_shli_i32(tmp2, tmp2, 4);
                tcg_gen_or_i32(tmp, tmp, tmp2);
            }
            break;
        case 1:
            for (i = 0; i < 3; i ++) {
                tcg_gen_shli_i32(tmp2, tmp2, 8);
                tcg_gen_or_i32(tmp, tmp, tmp2);
            }
            break;
        case 2:
            tcg_gen_shli_i32(tmp2, tmp2, 16);
            tcg_gen_or_i32(tmp, tmp, tmp2);
            break;
        }
        gen_set_nzcv(tmp);
        tcg_temp_free_i32(tmp2);
        tcg_temp_free_i32(tmp);
        break;
    case 0x103: case 0x503: case 0x903: case 0xd03:	/* TMOVMSK */
        rd = (insn >> 12) & 0xf;
        rd0 = (insn >> 16) & 0xf;
        if ((insn & 0xf) != 0 || ((insn >> 22) & 3) == 3)
            return 1;
        gen_op_iwmmxt_movq_M0_wRn(rd0);
        tmp = tcg_temp_new_i32();
        switch ((insn >> 22) & 3) {
        case 0:
            gen_helper_iwmmxt_msbb(tmp, cpu_M0);
            break;
        case 1:
            gen_helper_iwmmxt_msbw(tmp, cpu_M0);
            break;
        case 2:
            gen_helper_iwmmxt_msbl(tmp, cpu_M0);
            break;
        }
        store_reg(s, rd, tmp);
        break;
    case 0x106: case 0x306: case 0x506: case 0x706:	/* WCMPGT */
    case 0x906: case 0xb06: case 0xd06: case 0xf06:
        wrd = (insn >> 12) & 0xf;
        rd0 = (insn >> 16) & 0xf;
        rd1 = (insn >> 0) & 0xf;
        gen_op_iwmmxt_movq_M0_wRn(rd0);
        switch ((insn >> 22) & 3) {
        case 0:
            if (insn & (1 << 21))
                gen_op_iwmmxt_cmpgtsb_M0_wRn(rd1);
            else
                gen_op_iwmmxt_cmpgtub_M0_wRn(rd1);
            break;
        case 1:
            if (insn & (1 << 21))
                gen_op_iwmmxt_cmpgtsw_M0_wRn(rd1);
            else
                gen_op_iwmmxt_cmpgtuw_M0_wRn(rd1);
            break;
        case 2:
            if (insn & (1 << 21))
                gen_op_iwmmxt_cmpgtsl_M0_wRn(rd1);
            else
                gen_op_iwmmxt_cmpgtul_M0_wRn(rd1);
            break;
        case 3:
            return 1;
        }
        gen_op_iwmmxt_movq_wRn_M0(wrd);
        gen_op_iwmmxt_set_mup();
        gen_op_iwmmxt_set_cup();
        break;
    case 0x00e: case 0x20e: case 0x40e: case 0x60e:	/* WUNPCKEL */
    case 0x80e: case 0xa0e: case 0xc0e: case 0xe0e:
        wrd = (insn >> 12) & 0xf;
        rd0 = (insn >> 16) & 0xf;
        gen_op_iwmmxt_movq_M0_wRn(rd0);
        switch ((insn >> 22) & 3) {
        case 0:
            if (insn & (1 << 21))
                gen_op_iwmmxt_unpacklsb_M0();
            else
                gen_op_iwmmxt_unpacklub_M0();
            break;
        case 1:
            if (insn & (1 << 21))
                gen_op_iwmmxt_unpacklsw_M0();
            else
                gen_op_iwmmxt_unpackluw_M0();
            break;
        case 2:
            if (insn & (1 << 21))
                gen_op_iwmmxt_unpacklsl_M0();
            else
                gen_op_iwmmxt_unpacklul_M0();
            break;
        case 3:
            return 1;
        }
        gen_op_iwmmxt_movq_wRn_M0(wrd);
        gen_op_iwmmxt_set_mup();
        gen_op_iwmmxt_set_cup();
        break;
    case 0x00c: case 0x20c: case 0x40c: case 0x60c:	/* WUNPCKEH */
    case 0x80c: case 0xa0c: case 0xc0c: case 0xe0c:
        wrd = (insn >> 12) & 0xf;
        rd0 = (insn >> 16) & 0xf;
        gen_op_iwmmxt_movq_M0_wRn(rd0);
        switch ((insn >> 22) & 3) {
        case 0:
            if (insn & (1 << 21))
                gen_op_iwmmxt_unpackhsb_M0();
            else
                gen_op_iwmmxt_unpackhub_M0();
            break;
        case 1:
            if (insn & (1 << 21))
                gen_op_iwmmxt_unpackhsw_M0();
            else
                gen_op_iwmmxt_unpackhuw_M0();
            break;
        case 2:
            if (insn & (1 << 21))
                gen_op_iwmmxt_unpackhsl_M0();
            else
                gen_op_iwmmxt_unpackhul_M0();
            break;
        case 3:
            return 1;
        }
        gen_op_iwmmxt_movq_wRn_M0(wrd);
        gen_op_iwmmxt_set_mup();
        gen_op_iwmmxt_set_cup();
        break;
    case 0x204: case 0x604: case 0xa04: case 0xe04:	/* WSRL */
    case 0x214: case 0x614: case 0xa14: case 0xe14:
        if (((insn >> 22) & 3) == 0)
            return 1;
        wrd = (insn >> 12) & 0xf;
        rd0 = (insn >> 16) & 0xf;
        gen_op_iwmmxt_movq_M0_wRn(rd0);
        tmp = tcg_temp_new_i32();
        if (gen_iwmmxt_shift(insn, 0xff, tmp)) {
            tcg_temp_free_i32(tmp);
            return 1;
        }
        switch ((insn >> 22) & 3) {
        case 1:
            gen_helper_iwmmxt_srlw(cpu_M0, cpu_env, cpu_M0, tmp);
            break;
        case 2:
            gen_helper_iwmmxt_srll(cpu_M0, cpu_env, cpu_M0, tmp);
            break;
        case 3:
            gen_helper_iwmmxt_srlq(cpu_M0, cpu_env, cpu_M0, tmp);
            break;
        }
        tcg_temp_free_i32(tmp);
        gen_op_iwmmxt_movq_wRn_M0(wrd);
        gen_op_iwmmxt_set_mup();
        gen_op_iwmmxt_set_cup();
        break;
    case 0x004: case 0x404: case 0x804: case 0xc04:	/* WSRA */
    case 0x014: case 0x414: case 0x814: case 0xc14:
        if (((insn >> 22) & 3) == 0)
            return 1;
        wrd = (insn >> 12) & 0xf;
        rd0 = (insn >> 16) & 0xf;
        gen_op_iwmmxt_movq_M0_wRn(rd0);
        tmp = tcg_temp_new_i32();
        if (gen_iwmmxt_shift(insn, 0xff, tmp)) {
            tcg_temp_free_i32(tmp);
            return 1;
        }
        switch ((insn >> 22) & 3) {
        case 1:
            gen_helper_iwmmxt_sraw(cpu_M0, cpu_env, cpu_M0, tmp);
            break;
        case 2:
            gen_helper_iwmmxt_sral(cpu_M0, cpu_env, cpu_M0, tmp);
            break;
        case 3:
            gen_helper_iwmmxt_sraq(cpu_M0, cpu_env, cpu_M0, tmp);
            break;
        }
        tcg_temp_free_i32(tmp);
        gen_op_iwmmxt_movq_wRn_M0(wrd);
        gen_op_iwmmxt_set_mup();
        gen_op_iwmmxt_set_cup();
        break;
    case 0x104: case 0x504: case 0x904: case 0xd04:	/* WSLL */
    case 0x114: case 0x514: case 0x914: case 0xd14:
        if (((insn >> 22) & 3) == 0)
            return 1;
        wrd = (insn >> 12) & 0xf;
        rd0 = (insn >> 16) & 0xf;
        gen_op_iwmmxt_movq_M0_wRn(rd0);
        tmp = tcg_temp_new_i32();
        if (gen_iwmmxt_shift(insn, 0xff, tmp)) {
            tcg_temp_free_i32(tmp);
            return 1;
        }
        switch ((insn >> 22) & 3) {
        case 1:
            gen_helper_iwmmxt_sllw(cpu_M0, cpu_env, cpu_M0, tmp);
            break;
        case 2:
            gen_helper_iwmmxt_slll(cpu_M0, cpu_env, cpu_M0, tmp);
            break;
        case 3:
            gen_helper_iwmmxt_sllq(cpu_M0, cpu_env, cpu_M0, tmp);
            break;
        }
        tcg_temp_free_i32(tmp);
        gen_op_iwmmxt_movq_wRn_M0(wrd);
        gen_op_iwmmxt_set_mup();
        gen_op_iwmmxt_set_cup();
        break;
    case 0x304: case 0x704: case 0xb04: case 0xf04:	/* WROR */
    case 0x314: case 0x714: case 0xb14: case 0xf14:
        if (((insn >> 22) & 3) == 0)
            return 1;
        wrd = (insn >> 12) & 0xf;
        rd0 = (insn >> 16) & 0xf;
        gen_op_iwmmxt_movq_M0_wRn(rd0);
        tmp = tcg_temp_new_i32();
        switch ((insn >> 22) & 3) {
        case 1:
            if (gen_iwmmxt_shift(insn, 0xf, tmp)) {
                tcg_temp_free_i32(tmp);
                return 1;
            }
            gen_helper_iwmmxt_rorw(cpu_M0, cpu_env, cpu_M0, tmp);
            break;
        case 2:
            if (gen_iwmmxt_shift(insn, 0x1f, tmp)) {
                tcg_temp_free_i32(tmp);
                return 1;
            }
            gen_helper_iwmmxt_rorl(cpu_M0, cpu_env, cpu_M0, tmp);
            break;
        case 3:
            if (gen_iwmmxt_shift(insn, 0x3f, tmp)) {
                tcg_temp_free_i32(tmp);
                return 1;
            }
            gen_helper_iwmmxt_rorq(cpu_M0, cpu_env, cpu_M0, tmp);
            break;
        }
        tcg_temp_free_i32(tmp);
        gen_op_iwmmxt_movq_wRn_M0(wrd);
        gen_op_iwmmxt_set_mup();
        gen_op_iwmmxt_set_cup();
        break;
    case 0x116: case 0x316: case 0x516: case 0x716:	/* WMIN */
    case 0x916: case 0xb16: case 0xd16: case 0xf16:
        wrd = (insn >> 12) & 0xf;
        rd0 = (insn >> 16) & 0xf;
        rd1 = (insn >> 0) & 0xf;
        gen_op_iwmmxt_movq_M0_wRn(rd0);
        switch ((insn >> 22) & 3) {
        case 0:
            if (insn & (1 << 21))
                gen_op_iwmmxt_minsb_M0_wRn(rd1);
            else
                gen_op_iwmmxt_minub_M0_wRn(rd1);
            break;
        case 1:
            if (insn & (1 << 21))
                gen_op_iwmmxt_minsw_M0_wRn(rd1);
            else
                gen_op_iwmmxt_minuw_M0_wRn(rd1);
            break;
        case 2:
            if (insn & (1 << 21))
                gen_op_iwmmxt_minsl_M0_wRn(rd1);
            else
                gen_op_iwmmxt_minul_M0_wRn(rd1);
            break;
        case 3:
            return 1;
        }
        gen_op_iwmmxt_movq_wRn_M0(wrd);
        gen_op_iwmmxt_set_mup();
        break;
    case 0x016: case 0x216: case 0x416: case 0x616:	/* WMAX */
    case 0x816: case 0xa16: case 0xc16: case 0xe16:
        wrd = (insn >> 12) & 0xf;
        rd0 = (insn >> 16) & 0xf;
        rd1 = (insn >> 0) & 0xf;
        gen_op_iwmmxt_movq_M0_wRn(rd0);
        switch ((insn >> 22) & 3) {
        case 0:
            if (insn & (1 << 21))
                gen_op_iwmmxt_maxsb_M0_wRn(rd1);
            else
                gen_op_iwmmxt_maxub_M0_wRn(rd1);
            break;
        case 1:
            if (insn & (1 << 21))
                gen_op_iwmmxt_maxsw_M0_wRn(rd1);
            else
                gen_op_iwmmxt_maxuw_M0_wRn(rd1);
            break;
        case 2:
            if (insn & (1 << 21))
                gen_op_iwmmxt_maxsl_M0_wRn(rd1);
            else
                gen_op_iwmmxt_maxul_M0_wRn(rd1);
            break;
        case 3:
            return 1;
        }
        gen_op_iwmmxt_movq_wRn_M0(wrd);
        gen_op_iwmmxt_set_mup();
        break;
    case 0x002: case 0x102: case 0x202: case 0x302:	/* WALIGNI */
    case 0x402: case 0x502: case 0x602: case 0x702:
        wrd = (insn >> 12) & 0xf;
        rd0 = (insn >> 16) & 0xf;
        rd1 = (insn >> 0) & 0xf;
        gen_op_iwmmxt_movq_M0_wRn(rd0);
        tmp = tcg_const_i32((insn >> 20) & 3);
        iwmmxt_load_reg(cpu_V1, rd1);
        gen_helper_iwmmxt_align(cpu_M0, cpu_M0, cpu_V1, tmp);
        tcg_temp_free(tmp);
        gen_op_iwmmxt_movq_wRn_M0(wrd);
        gen_op_iwmmxt_set_mup();
        break;
    case 0x01a: case 0x11a: case 0x21a: case 0x31a:	/* WSUB */
    case 0x41a: case 0x51a: case 0x61a: case 0x71a:
    case 0x81a: case 0x91a: case 0xa1a: case 0xb1a:
    case 0xc1a: case 0xd1a: case 0xe1a: case 0xf1a:
        wrd = (insn >> 12) & 0xf;
        rd0 = (insn >> 16) & 0xf;
        rd1 = (insn >> 0) & 0xf;
        gen_op_iwmmxt_movq_M0_wRn(rd0);
        switch ((insn >> 20) & 0xf) {
        case 0x0:
            gen_op_iwmmxt_subnb_M0_wRn(rd1);
            break;
        case 0x1:
            gen_op_iwmmxt_subub_M0_wRn(rd1);
            break;
        case 0x3:
            gen_op_iwmmxt_subsb_M0_wRn(rd1);
            break;
        case 0x4:
            gen_op_iwmmxt_subnw_M0_wRn(rd1);
            break;
        case 0x5:
            gen_op_iwmmxt_subuw_M0_wRn(rd1);
            break;
        case 0x7:
            gen_op_iwmmxt_subsw_M0_wRn(rd1);
            break;
        case 0x8:
            gen_op_iwmmxt_subnl_M0_wRn(rd1);
            break;
        case 0x9:
            gen_op_iwmmxt_subul_M0_wRn(rd1);
            break;
        case 0xb:
            gen_op_iwmmxt_subsl_M0_wRn(rd1);
            break;
        default:
            return 1;
        }
        gen_op_iwmmxt_movq_wRn_M0(wrd);
        gen_op_iwmmxt_set_mup();
        gen_op_iwmmxt_set_cup();
        break;
    case 0x01e: case 0x11e: case 0x21e: case 0x31e:	/* WSHUFH */
    case 0x41e: case 0x51e: case 0x61e: case 0x71e:
    case 0x81e: case 0x91e: case 0xa1e: case 0xb1e:
    case 0xc1e: case 0xd1e: case 0xe1e: case 0xf1e:
        wrd = (insn >> 12) & 0xf;
        rd0 = (insn >> 16) & 0xf;
        gen_op_iwmmxt_movq_M0_wRn(rd0);
        tmp = tcg_const_i32(((insn >> 16) & 0xf0) | (insn & 0x0f));
        gen_helper_iwmmxt_shufh(cpu_M0, cpu_env, cpu_M0, tmp);
        tcg_temp_free(tmp);
        gen_op_iwmmxt_movq_wRn_M0(wrd);
        gen_op_iwmmxt_set_mup();
        gen_op_iwmmxt_set_cup();
        break;
    case 0x018: case 0x118: case 0x218: case 0x318:	/* WADD */
    case 0x418: case 0x518: case 0x618: case 0x718:
    case 0x818: case 0x918: case 0xa18: case 0xb18:
    case 0xc18: case 0xd18: case 0xe18: case 0xf18:
        wrd = (insn >> 12) & 0xf;
        rd0 = (insn >> 16) & 0xf;
        rd1 = (insn >> 0) & 0xf;
        gen_op_iwmmxt_movq_M0_wRn(rd0);
        switch ((insn >> 20) & 0xf) {
        case 0x0:
            gen_op_iwmmxt_addnb_M0_wRn(rd1);
            break;
        case 0x1:
            gen_op_iwmmxt_addub_M0_wRn(rd1);
            break;
        case 0x3:
            gen_op_iwmmxt_addsb_M0_wRn(rd1);
            break;
        case 0x4:
            gen_op_iwmmxt_addnw_M0_wRn(rd1);
            break;
        case 0x5:
            gen_op_iwmmxt_adduw_M0_wRn(rd1);
            break;
        case 0x7:
            gen_op_iwmmxt_addsw_M0_wRn(rd1);
            break;
        case 0x8:
            gen_op_iwmmxt_addnl_M0_wRn(rd1);
            break;
        case 0x9:
            gen_op_iwmmxt_addul_M0_wRn(rd1);
            break;
        case 0xb:
            gen_op_iwmmxt_addsl_M0_wRn(rd1);
            break;
        default:
            return 1;
        }
        gen_op_iwmmxt_movq_wRn_M0(wrd);
        gen_op_iwmmxt_set_mup();
        gen_op_iwmmxt_set_cup();
        break;
    case 0x008: case 0x108: case 0x208: case 0x308:	/* WPACK */
    case 0x408: case 0x508: case 0x608: case 0x708:
    case 0x808: case 0x908: case 0xa08: case 0xb08:
    case 0xc08: case 0xd08: case 0xe08: case 0xf08:
        if (!(insn & (1 << 20)) || ((insn >> 22) & 3) == 0)
            return 1;
        wrd = (insn >> 12) & 0xf;
        rd0 = (insn >> 16) & 0xf;
        rd1 = (insn >> 0) & 0xf;
        gen_op_iwmmxt_movq_M0_wRn(rd0);
        switch ((insn >> 22) & 3) {
        case 1:
            if (insn & (1 << 21))
                gen_op_iwmmxt_packsw_M0_wRn(rd1);
            else
                gen_op_iwmmxt_packuw_M0_wRn(rd1);
            break;
        case 2:
            if (insn & (1 << 21))
                gen_op_iwmmxt_packsl_M0_wRn(rd1);
            else
                gen_op_iwmmxt_packul_M0_wRn(rd1);
            break;
        case 3:
            if (insn & (1 << 21))
                gen_op_iwmmxt_packsq_M0_wRn(rd1);
            else
                gen_op_iwmmxt_packuq_M0_wRn(rd1);
            break;
        }
        gen_op_iwmmxt_movq_wRn_M0(wrd);
        gen_op_iwmmxt_set_mup();
        gen_op_iwmmxt_set_cup();
        break;
    case 0x201: case 0x203: case 0x205: case 0x207:
    case 0x209: case 0x20b: case 0x20d: case 0x20f:
    case 0x211: case 0x213: case 0x215: case 0x217:
    case 0x219: case 0x21b: case 0x21d: case 0x21f:
        wrd = (insn >> 5) & 0xf;
        rd0 = (insn >> 12) & 0xf;
        rd1 = (insn >> 0) & 0xf;
        if (rd0 == 0xf || rd1 == 0xf)
            return 1;
        gen_op_iwmmxt_movq_M0_wRn(wrd);
        tmp = load_reg(s, rd0);
        tmp2 = load_reg(s, rd1);
        switch ((insn >> 16) & 0xf) {
        case 0x0:					/* TMIA */
            gen_helper_iwmmxt_muladdsl(cpu_M0, cpu_M0, tmp, tmp2);
            break;
        case 0x8:					/* TMIAPH */
            gen_helper_iwmmxt_muladdsw(cpu_M0, cpu_M0, tmp, tmp2);
            break;
        case 0xc: case 0xd: case 0xe: case 0xf:		/* TMIAxy */
            if (insn & (1 << 16))
                tcg_gen_shri_i32(tmp, tmp, 16);
            if (insn & (1 << 17))
                tcg_gen_shri_i32(tmp2, tmp2, 16);
            gen_helper_iwmmxt_muladdswl(cpu_M0, cpu_M0, tmp, tmp2);
            break;
        default:
            tcg_temp_free_i32(tmp2);
            tcg_temp_free_i32(tmp);
            return 1;
        }
        tcg_temp_free_i32(tmp2);
        tcg_temp_free_i32(tmp);
        gen_op_iwmmxt_movq_wRn_M0(wrd);
        gen_op_iwmmxt_set_mup();
        break;
    default:
        return 1;
    }

    return 0;
}

/* Disassemble an XScale DSP instruction.  Returns nonzero if an error occurred
   (ie. an undefined instruction).  */
static int disas_dsp_insn(CPUARMState *env, DisasContext *s, uint32_t insn)
{
    int acc, rd0, rd1, rdhi, rdlo;
    TCGv tmp, tmp2;

    if ((insn & 0x0ff00f10) == 0x0e200010) {
        /* Multiply with Internal Accumulate Format */
        rd0 = (insn >> 12) & 0xf;
        rd1 = insn & 0xf;
        acc = (insn >> 5) & 7;

        if (acc != 0)
            return 1;

        tmp = load_reg(s, rd0);
        tmp2 = load_reg(s, rd1);
        switch ((insn >> 16) & 0xf) {
        case 0x0:					/* MIA */
            gen_helper_iwmmxt_muladdsl(cpu_M0, cpu_M0, tmp, tmp2);
            break;
        case 0x8:					/* MIAPH */
            gen_helper_iwmmxt_muladdsw(cpu_M0, cpu_M0, tmp, tmp2);
            break;
        case 0xc:					/* MIABB */
        case 0xd:					/* MIABT */
        case 0xe:					/* MIATB */
        case 0xf:					/* MIATT */
            if (insn & (1 << 16))
                tcg_gen_shri_i32(tmp, tmp, 16);
            if (insn & (1 << 17))
                tcg_gen_shri_i32(tmp2, tmp2, 16);
            gen_helper_iwmmxt_muladdswl(cpu_M0, cpu_M0, tmp, tmp2);
            break;
        default:
            return 1;
        }
        tcg_temp_free_i32(tmp2);
        tcg_temp_free_i32(tmp);

        gen_op_iwmmxt_movq_wRn_M0(acc);
        return 0;
    }

    if ((insn & 0x0fe00ff8) == 0x0c400000) {
        /* Internal Accumulator Access Format */
        rdhi = (insn >> 16) & 0xf;
        rdlo = (insn >> 12) & 0xf;
        acc = insn & 7;

        if (acc != 0)
            return 1;

        if (insn & ARM_CP_RW_BIT) {			/* MRA */
            iwmmxt_load_reg(cpu_V0, acc);
            tcg_gen_trunc_i64_i32(cpu_R[rdlo], cpu_V0);
            tcg_gen_shri_i64(cpu_V0, cpu_V0, 32);
            tcg_gen_trunc_i64_i32(cpu_R[rdhi], cpu_V0);
            tcg_gen_andi_i32(cpu_R[rdhi], cpu_R[rdhi], (1 << (40 - 32)) - 1);
        } else {					/* MAR */
            tcg_gen_concat_i32_i64(cpu_V0, cpu_R[rdlo], cpu_R[rdhi]);
            iwmmxt_store_reg(cpu_V0, acc);
        }
        return 0;
    }

    return 1;
}

#define VFP_REG_SHR(x, n) (((n) > 0) ? (x) >> (n) : (x) << -(n))
#define VFP_SREG(insn, bigbit, smallbit) \
  ((VFP_REG_SHR(insn, bigbit - 1) & 0x1e) | (((insn) >> (smallbit)) & 1))
#define VFP_DREG(reg, insn, bigbit, smallbit) do { \
    if (arm_feature(env, ARM_FEATURE_VFP3)) { \
        reg = (((insn) >> (bigbit)) & 0x0f) \
              | (((insn) >> ((smallbit) - 4)) & 0x10); \
    } else { \
        if (insn & (1 << (smallbit))) \
            return 1; \
        reg = ((insn) >> (bigbit)) & 0x0f; \
    }} while (0)

#define VFP_SREG_D(insn) VFP_SREG(insn, 12, 22)
#define VFP_DREG_D(reg, insn) VFP_DREG(reg, insn, 12, 22)
#define VFP_SREG_N(insn) VFP_SREG(insn, 16,  7)
#define VFP_DREG_N(reg, insn) VFP_DREG(reg, insn, 16,  7)
#define VFP_SREG_M(insn) VFP_SREG(insn,  0,  5)
#define VFP_DREG_M(reg, insn) VFP_DREG(reg, insn,  0,  5)

/* Move between integer and VFP cores.  */
static TCGv gen_vfp_mrs(void)
{
    TCGv tmp = tcg_temp_new_i32();
    tcg_gen_mov_i32(tmp, cpu_F0s);
    return tmp;
}

static void gen_vfp_msr(TCGv tmp)
{
    tcg_gen_mov_i32(cpu_F0s, tmp);
    tcg_temp_free_i32(tmp);
}

static void gen_neon_dup_u8(TCGv var, int shift)
{
    TCGv tmp = tcg_temp_new_i32();
    if (shift)
        tcg_gen_shri_i32(var, var, shift);
    tcg_gen_ext8u_i32(var, var);
    tcg_gen_shli_i32(tmp, var, 8);
    tcg_gen_or_i32(var, var, tmp);
    tcg_gen_shli_i32(tmp, var, 16);
    tcg_gen_or_i32(var, var, tmp);
    tcg_temp_free_i32(tmp);
}

static void gen_neon_dup_low16(TCGv var)
{
    TCGv tmp = tcg_temp_new_i32();
    tcg_gen_ext16u_i32(var, var);
    tcg_gen_shli_i32(tmp, var, 16);
    tcg_gen_or_i32(var, var, tmp);
    tcg_temp_free_i32(tmp);
}

static void gen_neon_dup_high16(TCGv var)
{
    TCGv tmp = tcg_temp_new_i32();
    tcg_gen_andi_i32(var, var, 0xffff0000);
    tcg_gen_shri_i32(tmp, var, 16);
    tcg_gen_or_i32(var, var, tmp);
    tcg_temp_free_i32(tmp);
}

static TCGv gen_load_and_replicate(DisasContext *s, TCGv addr, int size)
{
    /* Load a single Neon element and replicate into a 32 bit TCG reg */
    TCGv tmp;
    switch (size) {
    case 0:
        tmp = gen_ld8u(addr, IS_USER(s));
        gen_neon_dup_u8(tmp, 0);
        break;
    case 1:
        tmp = gen_ld16u(addr, IS_USER(s));
        gen_neon_dup_low16(tmp);
        break;
    case 2:
        tmp = gen_ld32(addr, IS_USER(s));
        break;
    default: /* Avoid compiler warnings.  */
        abort();
    }
    return tmp;
}

/* Disassemble a VFP instruction.  Returns nonzero if an error occurred
   (ie. an undefined instruction).  */
static int disas_vfp_insn(CPUARMState * env, DisasContext *s, uint32_t insn)
{
    uint32_t rd, rn, rm, op, i, n, offset, delta_d, delta_m, bank_mask;
    int dp, veclen;
    TCGv addr;
    TCGv tmp;
    TCGv tmp2;

    if (!arm_feature(env, ARM_FEATURE_VFP))
        return 1;

    if (!s->vfp_enabled) {
        /* VFP disabled.  Only allow fmxr/fmrx to/from some control regs.  */
        if ((insn & 0x0fe00fff) != 0x0ee00a10)
            return 1;
        rn = (insn >> 16) & 0xf;
        if (rn != ARM_VFP_FPSID && rn != ARM_VFP_FPEXC
            && rn != ARM_VFP_MVFR1 && rn != ARM_VFP_MVFR0)
            return 1;
    }
    dp = ((insn & 0xf00) == 0xb00);
    switch ((insn >> 24) & 0xf) {
    case 0xe:
        if (insn & (1 << 4)) {
            /* single register transfer */
            rd = (insn >> 12) & 0xf;
            if (dp) {
                int size;
                int pass;

                VFP_DREG_N(rn, insn);
                if (insn & 0xf)
                    return 1;
                if (insn & 0x00c00060
                    && !arm_feature(env, ARM_FEATURE_NEON))
                    return 1;

                pass = (insn >> 21) & 1;
                if (insn & (1 << 22)) {
                    size = 0;
                    offset = ((insn >> 5) & 3) * 8;
                } else if (insn & (1 << 5)) {
                    size = 1;
                    offset = (insn & (1 << 6)) ? 16 : 0;
                } else {
                    size = 2;
                    offset = 0;
                }
                if (insn & ARM_CP_RW_BIT) {
                    /* vfp->arm */
                    tmp = neon_load_reg(rn, pass);
                    switch (size) {
                    case 0:
                        if (offset)
                            tcg_gen_shri_i32(tmp, tmp, offset);
                        if (insn & (1 << 23))
                            gen_uxtb(tmp);
                        else
                            gen_sxtb(tmp);
                        break;
                    case 1:
                        if (insn & (1 << 23)) {
                            if (offset) {
                                tcg_gen_shri_i32(tmp, tmp, 16);
                            } else {
                                gen_uxth(tmp);
                            }
                        } else {
                            if (offset) {
                                tcg_gen_sari_i32(tmp, tmp, 16);
                            } else {
                                gen_sxth(tmp);
                            }
                        }
                        break;
                    case 2:
                        break;
                    }
                    store_reg(s, rd, tmp);
                } else {
                    /* arm->vfp */
                    tmp = load_reg(s, rd);
                    if (insn & (1 << 23)) {
                        /* VDUP */
                        if (size == 0) {
                            gen_neon_dup_u8(tmp, 0);
                        } else if (size == 1) {
                            gen_neon_dup_low16(tmp);
                        }
                        for (n = 0; n <= pass * 2; n++) {
                            tmp2 = tcg_temp_new_i32();
                            tcg_gen_mov_i32(tmp2, tmp);
                            neon_store_reg(rn, n, tmp2);
                        }
                        neon_store_reg(rn, n, tmp);
                    } else {
                        /* VMOV */
                        switch (size) {
                        case 0:
                            tmp2 = neon_load_reg(rn, pass);
                            tcg_gen_deposit_i32(tmp, tmp2, tmp, offset, 8);
                            tcg_temp_free_i32(tmp2);
                            break;
                        case 1:
                            tmp2 = neon_load_reg(rn, pass);
                            tcg_gen_deposit_i32(tmp, tmp2, tmp, offset, 16);
                            tcg_temp_free_i32(tmp2);
                            break;
                        case 2:
                            break;
                        }
                        neon_store_reg(rn, pass, tmp);
                    }
                }
            } else { /* !dp */
                if ((insn & 0x6f) != 0x00)
                    return 1;
                rn = VFP_SREG_N(insn);
                if (insn & ARM_CP_RW_BIT) {
                    /* vfp->arm */
                    if (insn & (1 << 21)) {
                        /* system register */
                        rn >>= 1;

                        switch (rn) {
                        case ARM_VFP_FPSID:
                            /* VFP2 allows access to FSID from userspace.
                               VFP3 restricts all id registers to privileged
                               accesses.  */
                            if (IS_USER(s)
                                && arm_feature(env, ARM_FEATURE_VFP3))
                                return 1;
                            tmp = load_cpu_field(vfp.xregs[rn]);
                            break;
                        case ARM_VFP_FPEXC:
                            if (IS_USER(s))
                                return 1;
                            tmp = load_cpu_field(vfp.xregs[rn]);
                            break;
                        case ARM_VFP_FPINST:
                        case ARM_VFP_FPINST2:
                            /* Not present in VFP3.  */
                            if (IS_USER(s)
                                || arm_feature(env, ARM_FEATURE_VFP3))
                                return 1;
                            tmp = load_cpu_field(vfp.xregs[rn]);
                            break;
                        case ARM_VFP_FPSCR:
                            if (rd == 15) {
                                tmp = load_cpu_field(vfp.xregs[ARM_VFP_FPSCR]);
                                tcg_gen_andi_i32(tmp, tmp, 0xf0000000);
                            } else {
                                tmp = tcg_temp_new_i32();
                                gen_helper_vfp_get_fpscr(tmp, cpu_env);
                            }
                            break;
                        case ARM_VFP_MVFR0:
                        case ARM_VFP_MVFR1:
                            if (IS_USER(s)
                                || !arm_feature(env, ARM_FEATURE_MVFR))
                                return 1;
                            tmp = load_cpu_field(vfp.xregs[rn]);
                            break;
                        default:
                            return 1;
                        }
                    } else {
                        gen_mov_F0_vreg(0, rn);
                        tmp = gen_vfp_mrs();
                    }
                    if (rd == 15) {
                        /* Set the 4 flag bits in the CPSR.  */
                        gen_set_nzcv(tmp);
                        tcg_temp_free_i32(tmp);
                    } else {
                        store_reg(s, rd, tmp);
                    }
                } else {
                    /* arm->vfp */
                    if (insn & (1 << 21)) {
                        rn >>= 1;
                        /* system register */
                        switch (rn) {
                        case ARM_VFP_FPSID:
                        case ARM_VFP_MVFR0:
                        case ARM_VFP_MVFR1:
                            /* Writes are ignored.  */
                            break;
                        case ARM_VFP_FPSCR:
                            tmp = load_reg(s, rd);
                            gen_helper_vfp_set_fpscr(cpu_env, tmp);
                            tcg_temp_free_i32(tmp);
                            gen_lookup_tb(s);
                            break;
                        case ARM_VFP_FPEXC:
                            if (IS_USER(s))
                                return 1;
                            /* TODO: VFP subarchitecture support.
                             * For now, keep the EN bit only */
                            tmp = load_reg(s, rd);
                            tcg_gen_andi_i32(tmp, tmp, 1 << 30);
                            store_cpu_field(tmp, vfp.xregs[rn]);
                            gen_lookup_tb(s);
                            break;
                        case ARM_VFP_FPINST:
                        case ARM_VFP_FPINST2:
                            tmp = load_reg(s, rd);
                            store_cpu_field(tmp, vfp.xregs[rn]);
                            break;
                        default:
                            return 1;
                        }
                    } else {
                        tmp = load_reg(s, rd);
                        gen_vfp_msr(tmp);
                        gen_mov_vreg_F0(0, rn);
                    }
                }
            }
        } else {
            /* data processing */
            /* The opcode is in bits 23, 21, 20 and 6.  */
            op = ((insn >> 20) & 8) | ((insn >> 19) & 6) | ((insn >> 6) & 1);
            if (dp) {
                if (op == 15) {
                    /* rn is opcode */
                    rn = ((insn >> 15) & 0x1e) | ((insn >> 7) & 1);
                } else {
                    /* rn is register number */
                    VFP_DREG_N(rn, insn);
                }

                if (op == 15 && (rn == 15 || ((rn & 0x1c) == 0x18))) {
                    /* Integer or single precision destination.  */
                    rd = VFP_SREG_D(insn);
                } else {
                    VFP_DREG_D(rd, insn);
                }
                if (op == 15 &&
                    (((rn & 0x1c) == 0x10) || ((rn & 0x14) == 0x14))) {
                    /* VCVT from int is always from S reg regardless of dp bit.
                     * VCVT with immediate frac_bits has same format as SREG_M
                     */
                    rm = VFP_SREG_M(insn);
                } else {
                    VFP_DREG_M(rm, insn);
                }
            } else {
                rn = VFP_SREG_N(insn);
                if (op == 15 && rn == 15) {
                    /* Double precision destination.  */
                    VFP_DREG_D(rd, insn);
                } else {
                    rd = VFP_SREG_D(insn);
                }
                /* NB that we implicitly rely on the encoding for the frac_bits
                 * in VCVT of fixed to float being the same as that of an SREG_M
                 */
                rm = VFP_SREG_M(insn);
            }

            veclen = s->vec_len;
            if (op == 15 && rn > 3)
                veclen = 0;

            /* Shut up compiler warnings.  */
            delta_m = 0;
            delta_d = 0;
            bank_mask = 0;

            if (veclen > 0) {
                if (dp)
                    bank_mask = 0xc;
                else
                    bank_mask = 0x18;

                /* Figure out what type of vector operation this is.  */
                if ((rd & bank_mask) == 0) {
                    /* scalar */
                    veclen = 0;
                } else {
                    if (dp)
                        delta_d = (s->vec_stride >> 1) + 1;
                    else
                        delta_d = s->vec_stride + 1;

                    if ((rm & bank_mask) == 0) {
                        /* mixed scalar/vector */
                        delta_m = 0;
                    } else {
                        /* vector */
                        delta_m = delta_d;
                    }
                }
            }

            /* Load the initial operands.  */
            if (op == 15) {
                switch (rn) {
                case 16:
                case 17:
                    /* Integer source */
                    gen_mov_F0_vreg(0, rm);
                    break;
                case 8:
                case 9:
                    /* Compare */
                    gen_mov_F0_vreg(dp, rd);
                    gen_mov_F1_vreg(dp, rm);
                    break;
                case 10:
                case 11:
                    /* Compare with zero */
                    gen_mov_F0_vreg(dp, rd);
                    gen_vfp_F1_ld0(dp);
                    break;
                case 20:
                case 21:
                case 22:
                case 23:
                case 28:
                case 29:
                case 30:
                case 31:
                    /* Source and destination the same.  */
                    gen_mov_F0_vreg(dp, rd);
                    break;
                case 4:
                case 5:
                case 6:
                case 7:
                    /* VCVTB, VCVTT: only present with the halfprec extension,
                     * UNPREDICTABLE if bit 8 is set (we choose to UNDEF)
                     */
                    if (dp || !arm_feature(env, ARM_FEATURE_VFP_FP16)) {
                        return 1;
                    }
                    /* Otherwise fall through */
                default:
                    /* One source operand.  */
                    gen_mov_F0_vreg(dp, rm);
                    break;
                }
            } else {
                /* Two source operands.  */
                gen_mov_F0_vreg(dp, rn);
                gen_mov_F1_vreg(dp, rm);
            }

            for (;;) {
                /* Perform the calculation.  */
                switch (op) {
                case 0: /* VMLA: fd + (fn * fm) */
                    /* Note that order of inputs to the add matters for NaNs */
                    gen_vfp_F1_mul(dp);
                    gen_mov_F0_vreg(dp, rd);
                    gen_vfp_add(dp);
                    break;
                case 1: /* VMLS: fd + -(fn * fm) */
                    gen_vfp_mul(dp);
                    gen_vfp_F1_neg(dp);
                    gen_mov_F0_vreg(dp, rd);
                    gen_vfp_add(dp);
                    break;
                case 2: /* VNMLS: -fd + (fn * fm) */
                    /* Note that it isn't valid to replace (-A + B) with (B - A)
                     * or similar plausible looking simplifications
                     * because this will give wrong results for NaNs.
                     */
                    gen_vfp_F1_mul(dp);
                    gen_mov_F0_vreg(dp, rd);
                    gen_vfp_neg(dp);
                    gen_vfp_add(dp);
                    break;
                case 3: /* VNMLA: -fd + -(fn * fm) */
                    gen_vfp_mul(dp);
                    gen_vfp_F1_neg(dp);
                    gen_mov_F0_vreg(dp, rd);
                    gen_vfp_neg(dp);
                    gen_vfp_add(dp);
                    break;
                case 4: /* mul: fn * fm */
                    gen_vfp_mul(dp);
                    break;
                case 5: /* nmul: -(fn * fm) */
                    gen_vfp_mul(dp);
                    gen_vfp_neg(dp);
                    break;
                case 6: /* add: fn + fm */
                    gen_vfp_add(dp);
                    break;
                case 7: /* sub: fn - fm */
                    gen_vfp_sub(dp);
                    break;
                case 8: /* div: fn / fm */
                    gen_vfp_div(dp);
                    break;
                case 10: /* VFNMA : fd = muladd(-fd,  fn, fm) */
                case 11: /* VFNMS : fd = muladd(-fd, -fn, fm) */
                case 12: /* VFMA  : fd = muladd( fd,  fn, fm) */
                case 13: /* VFMS  : fd = muladd( fd, -fn, fm) */
                    /* These are fused multiply-add, and must be done as one
                     * floating point operation with no rounding between the
                     * multiplication and addition steps.
                     * NB that doing the negations here as separate steps is
                     * correct : an input NaN should come out with its sign bit
                     * flipped if it is a negated-input.
                     */
                    if (!arm_feature(env, ARM_FEATURE_VFP4)) {
                        return 1;
                    }
                    if (dp) {
                        TCGv_ptr fpst;
                        TCGv_i64 frd;
                        if (op & 1) {
                            /* VFNMS, VFMS */
                            gen_helper_vfp_negd(cpu_F0d, cpu_F0d);
                        }
                        frd = tcg_temp_new_i64();
                        tcg_gen_ld_f64(frd, cpu_env, vfp_reg_offset(dp, rd));
                        if (op & 2) {
                            /* VFNMA, VFNMS */
                            gen_helper_vfp_negd(frd, frd);
                        }
                        fpst = get_fpstatus_ptr(0);
                        gen_helper_vfp_muladdd(cpu_F0d, cpu_F0d,
                                               cpu_F1d, frd, fpst);
                        tcg_temp_free_ptr(fpst);
                        tcg_temp_free_i64(frd);
                    } else {
                        TCGv_ptr fpst;
                        TCGv_i32 frd;
                        if (op & 1) {
                            /* VFNMS, VFMS */
                            gen_helper_vfp_negs(cpu_F0s, cpu_F0s);
                        }
                        frd = tcg_temp_new_i32();
                        tcg_gen_ld_f32(frd, cpu_env, vfp_reg_offset(dp, rd));
                        if (op & 2) {
                            gen_helper_vfp_negs(frd, frd);
                        }
                        fpst = get_fpstatus_ptr(0);
                        gen_helper_vfp_muladds(cpu_F0s, cpu_F0s,
                                               cpu_F1s, frd, fpst);
                        tcg_temp_free_ptr(fpst);
                        tcg_temp_free_i32(frd);
                    }
                    break;
                case 14: /* fconst */
                    if (!arm_feature(env, ARM_FEATURE_VFP3))
                      return 1;

                    n = (insn << 12) & 0x80000000;
                    i = ((insn >> 12) & 0x70) | (insn & 0xf);
                    if (dp) {
                        if (i & 0x40)
                            i |= 0x3f80;
                        else
                            i |= 0x4000;
                        n |= i << 16;
                        tcg_gen_movi_i64(cpu_F0d, ((uint64_t)n) << 32);
                    } else {
                        if (i & 0x40)
                            i |= 0x780;
                        else
                            i |= 0x800;
                        n |= i << 19;
                        tcg_gen_movi_i32(cpu_F0s, n);
                    }
                    break;
                case 15: /* extension space */
                    switch (rn) {
                    case 0: /* cpy */
                        /* no-op */
                        break;
                    case 1: /* abs */
                        gen_vfp_abs(dp);
                        break;
                    case 2: /* neg */
                        gen_vfp_neg(dp);
                        break;
                    case 3: /* sqrt */
                        gen_vfp_sqrt(dp);
                        break;
                    case 4: /* vcvtb.f32.f16 */
                        tmp = gen_vfp_mrs();
                        tcg_gen_ext16u_i32(tmp, tmp);
                        gen_helper_vfp_fcvt_f16_to_f32(cpu_F0s, tmp, cpu_env);
                        tcg_temp_free_i32(tmp);
                        break;
                    case 5: /* vcvtt.f32.f16 */
                        tmp = gen_vfp_mrs();
                        tcg_gen_shri_i32(tmp, tmp, 16);
                        gen_helper_vfp_fcvt_f16_to_f32(cpu_F0s, tmp, cpu_env);
                        tcg_temp_free_i32(tmp);
                        break;
                    case 6: /* vcvtb.f16.f32 */
                        tmp = tcg_temp_new_i32();
                        gen_helper_vfp_fcvt_f32_to_f16(tmp, cpu_F0s, cpu_env);
                        gen_mov_F0_vreg(0, rd);
                        tmp2 = gen_vfp_mrs();
                        tcg_gen_andi_i32(tmp2, tmp2, 0xffff0000);
                        tcg_gen_or_i32(tmp, tmp, tmp2);
                        tcg_temp_free_i32(tmp2);
                        gen_vfp_msr(tmp);
                        break;
                    case 7: /* vcvtt.f16.f32 */
                        tmp = tcg_temp_new_i32();
                        gen_helper_vfp_fcvt_f32_to_f16(tmp, cpu_F0s, cpu_env);
                        tcg_gen_shli_i32(tmp, tmp, 16);
                        gen_mov_F0_vreg(0, rd);
                        tmp2 = gen_vfp_mrs();
                        tcg_gen_ext16u_i32(tmp2, tmp2);
                        tcg_gen_or_i32(tmp, tmp, tmp2);
                        tcg_temp_free_i32(tmp2);
                        gen_vfp_msr(tmp);
                        break;
                    case 8: /* cmp */
                        gen_vfp_cmp(dp);
                        break;
                    case 9: /* cmpe */
                        gen_vfp_cmpe(dp);
                        break;
                    case 10: /* cmpz */
                        gen_vfp_cmp(dp);
                        break;
                    case 11: /* cmpez */
                        gen_vfp_F1_ld0(dp);
                        gen_vfp_cmpe(dp);
                        break;
                    case 15: /* single<->double conversion */
                        if (dp)
                            gen_helper_vfp_fcvtsd(cpu_F0s, cpu_F0d, cpu_env);
                        else
                            gen_helper_vfp_fcvtds(cpu_F0d, cpu_F0s, cpu_env);
                        break;
                    case 16: /* fuito */
                        gen_vfp_uito(dp, 0);
                        break;
                    case 17: /* fsito */
                        gen_vfp_sito(dp, 0);
                        break;
                    case 20: /* fshto */
                        if (!arm_feature(env, ARM_FEATURE_VFP3))
                          return 1;
                        gen_vfp_shto(dp, 16 - rm, 0);
                        break;
                    case 21: /* fslto */
                        if (!arm_feature(env, ARM_FEATURE_VFP3))
                          return 1;
                        gen_vfp_slto(dp, 32 - rm, 0);
                        break;
                    case 22: /* fuhto */
                        if (!arm_feature(env, ARM_FEATURE_VFP3))
                          return 1;
                        gen_vfp_uhto(dp, 16 - rm, 0);
                        break;
                    case 23: /* fulto */
                        if (!arm_feature(env, ARM_FEATURE_VFP3))
                          return 1;
                        gen_vfp_ulto(dp, 32 - rm, 0);
                        break;
                    case 24: /* ftoui */
                        gen_vfp_toui(dp, 0);
                        break;
                    case 25: /* ftouiz */
                        gen_vfp_touiz(dp, 0);
                        break;
                    case 26: /* ftosi */
                        gen_vfp_tosi(dp, 0);
                        break;
                    case 27: /* ftosiz */
                        gen_vfp_tosiz(dp, 0);
                        break;
                    case 28: /* ftosh */
                        if (!arm_feature(env, ARM_FEATURE_VFP3))
                          return 1;
                        gen_vfp_tosh(dp, 16 - rm, 0);
                        break;
                    case 29: /* ftosl */
                        if (!arm_feature(env, ARM_FEATURE_VFP3))
                          return 1;
                        gen_vfp_tosl(dp, 32 - rm, 0);
                        break;
                    case 30: /* ftouh */
                        if (!arm_feature(env, ARM_FEATURE_VFP3))
                          return 1;
                        gen_vfp_touh(dp, 16 - rm, 0);
                        break;
                    case 31: /* ftoul */
                        if (!arm_feature(env, ARM_FEATURE_VFP3))
                          return 1;
                        gen_vfp_toul(dp, 32 - rm, 0);
                        break;
                    default: /* undefined */
                        return 1;
                    }
                    break;
                default: /* undefined */
                    return 1;
                }

                /* Write back the result.  */
                if (op == 15 && (rn >= 8 && rn <= 11))
                    ; /* Comparison, do nothing.  */
                else if (op == 15 && dp && ((rn & 0x1c) == 0x18))
                    /* VCVT double to int: always integer result. */
                    gen_mov_vreg_F0(0, rd);
                else if (op == 15 && rn == 15)
                    /* conversion */
                    gen_mov_vreg_F0(!dp, rd);
                else
                    gen_mov_vreg_F0(dp, rd);

                /* break out of the loop if we have finished  */
                if (veclen == 0)
                    break;

                if (op == 15 && delta_m == 0) {
                    /* single source one-many */
                    while (veclen--) {
                        rd = ((rd + delta_d) & (bank_mask - 1))
                             | (rd & bank_mask);
                        gen_mov_vreg_F0(dp, rd);
                    }
                    break;
                }
                /* Setup the next operands.  */
                veclen--;
                rd = ((rd + delta_d) & (bank_mask - 1))
                     | (rd & bank_mask);

                if (op == 15) {
                    /* One source operand.  */
                    rm = ((rm + delta_m) & (bank_mask - 1))
                         | (rm & bank_mask);
                    gen_mov_F0_vreg(dp, rm);
                } else {
                    /* Two source operands.  */
                    rn = ((rn + delta_d) & (bank_mask - 1))
                         | (rn & bank_mask);
                    gen_mov_F0_vreg(dp, rn);
                    if (delta_m) {
                        rm = ((rm + delta_m) & (bank_mask - 1))
                             | (rm & bank_mask);
                        gen_mov_F1_vreg(dp, rm);
                    }
                }
            }
        }
        break;
    case 0xc:
    case 0xd:
        if ((insn & 0x03e00000) == 0x00400000) {
            /* two-register transfer */
            rn = (insn >> 16) & 0xf;
            rd = (insn >> 12) & 0xf;
            if (dp) {
                VFP_DREG_M(rm, insn);
            } else {
                rm = VFP_SREG_M(insn);
            }

            if (insn & ARM_CP_RW_BIT) {
                /* vfp->arm */
                if (dp) {
                    gen_mov_F0_vreg(0, rm * 2);
                    tmp = gen_vfp_mrs();
                    store_reg(s, rd, tmp);
                    gen_mov_F0_vreg(0, rm * 2 + 1);
                    tmp = gen_vfp_mrs();
                    store_reg(s, rn, tmp);
                } else {
                    gen_mov_F0_vreg(0, rm);
                    tmp = gen_vfp_mrs();
                    store_reg(s, rd, tmp);
                    gen_mov_F0_vreg(0, rm + 1);
                    tmp = gen_vfp_mrs();
                    store_reg(s, rn, tmp);
                }
            } else {
                /* arm->vfp */
                if (dp) {
                    tmp = load_reg(s, rd);
                    gen_vfp_msr(tmp);
                    gen_mov_vreg_F0(0, rm * 2);
                    tmp = load_reg(s, rn);
                    gen_vfp_msr(tmp);
                    gen_mov_vreg_F0(0, rm * 2 + 1);
                } else {
                    tmp = load_reg(s, rd);
                    gen_vfp_msr(tmp);
                    gen_mov_vreg_F0(0, rm);
                    tmp = load_reg(s, rn);
                    gen_vfp_msr(tmp);
                    gen_mov_vreg_F0(0, rm + 1);
                }
            }
        } else {
            /* Load/store */
            rn = (insn >> 16) & 0xf;
            if (dp)
                VFP_DREG_D(rd, insn);
            else
                rd = VFP_SREG_D(insn);
            if ((insn & 0x01200000) == 0x01000000) {
                /* Single load/store */
                offset = (insn & 0xff) << 2;
                if ((insn & (1 << 23)) == 0)
                    offset = -offset;
                if (s->thumb && rn == 15) {
                    /* This is actually UNPREDICTABLE */
                    addr = tcg_temp_new_i32();
                    tcg_gen_movi_i32(addr, s->pc & ~2);
                } else {
                    addr = load_reg(s, rn);
                }
                tcg_gen_addi_i32(addr, addr, offset);
                if (insn & (1 << 20)) {
                    gen_vfp_ld(s, dp, addr);
                    gen_mov_vreg_F0(dp, rd);
                } else {
                    gen_mov_F0_vreg(dp, rd);
                    gen_vfp_st(s, dp, addr);
                }
                tcg_temp_free_i32(addr);
            } else {
                /* load/store multiple */
                int w = insn & (1 << 21);
                if (dp)
                    n = (insn >> 1) & 0x7f;
                else
                    n = insn & 0xff;

                if (w && !(((insn >> 23) ^ (insn >> 24)) & 1)) {
                    /* P == U , W == 1  => UNDEF */
                    return 1;
                }
                if (n == 0 || (rd + n) > 32 || (dp && n > 16)) {
                    /* UNPREDICTABLE cases for bad immediates: we choose to
                     * UNDEF to avoid generating huge numbers of TCG ops
                     */
                    return 1;
                }
                if (rn == 15 && w) {
                    /* writeback to PC is UNPREDICTABLE, we choose to UNDEF */
                    return 1;
                }

                if (s->thumb && rn == 15) {
                    /* This is actually UNPREDICTABLE */
                    addr = tcg_temp_new_i32();
                    tcg_gen_movi_i32(addr, s->pc & ~2);
                } else {
                    addr = load_reg(s, rn);
                }
                if (insn & (1 << 24)) /* pre-decrement */
                    tcg_gen_addi_i32(addr, addr, -((insn & 0xff) << 2));

                if (dp)
                    offset = 8;
                else
                    offset = 4;
                for (i = 0; i < n; i++) {
                    if (insn & ARM_CP_RW_BIT) {
                        /* load */
                        gen_vfp_ld(s, dp, addr);
                        gen_mov_vreg_F0(dp, rd + i);
                    } else {
                        /* store */
                        gen_mov_F0_vreg(dp, rd + i);
                        gen_vfp_st(s, dp, addr);
                    }
                    tcg_gen_addi_i32(addr, addr, offset);
                }
                if (w) {
                    /* writeback */
                    if (insn & (1 << 24))
                        offset = -offset * n;
                    else if (dp && (insn & 1))
                        offset = 4;
                    else
                        offset = 0;

                    if (offset != 0)
                        tcg_gen_addi_i32(addr, addr, offset);
                    store_reg(s, rn, addr);
                } else {
                    tcg_temp_free_i32(addr);
                }
            }
        }
        break;
    default:
        /* Should never happen.  */
        return 1;
    }
    return 0;
}

static inline void gen_goto_tb(DisasContext *s, int n, uint32_t dest)
{
    TranslationBlock *tb;

    tb = s->tb;
    if ((tb->pc & TARGET_PAGE_MASK) == (dest & TARGET_PAGE_MASK)) {
        tcg_gen_goto_tb(n);
        gen_set_pc_im(dest);
        tcg_gen_exit_tb((tcg_target_long)tb + n);
    } else {
        gen_set_pc_im(dest);
        tcg_gen_exit_tb(0);
    }
}

static inline void gen_jmp (DisasContext *s, uint32_t dest)
{
    if (unlikely(s->singlestep_enabled)) {
        /* An indirect jump so that we still trigger the debug exception.  */
        if (s->thumb)
            dest |= 1;
        gen_bx_im(s, dest);
    } else {
        gen_goto_tb(s, 0, dest);
        s->is_jmp = DISAS_TB_JUMP;
    }
}

static inline void gen_mulxy(TCGv t0, TCGv t1, int x, int y)
{
    if (x)
        tcg_gen_sari_i32(t0, t0, 16);
    else
        gen_sxth(t0);
    if (y)
        tcg_gen_sari_i32(t1, t1, 16);
    else
        gen_sxth(t1);
    tcg_gen_mul_i32(t0, t0, t1);
}

/* Return the mask of PSR bits set by a MSR instruction.  */
static uint32_t msr_mask(CPUARMState *env, DisasContext *s, int flags, int spsr) {
    uint32_t mask;

    mask = 0;
    if (flags & (1 << 0))
        mask |= 0xff;
    if (flags & (1 << 1))
        mask |= 0xff00;
    if (flags & (1 << 2))
        mask |= 0xff0000;
    if (flags & (1 << 3))
        mask |= 0xff000000;

    /* Mask out undefined bits.  */
    mask &= ~CPSR_RESERVED;
    if (!arm_feature(env, ARM_FEATURE_V4T))
        mask &= ~CPSR_T;
    if (!arm_feature(env, ARM_FEATURE_V5))
        mask &= ~CPSR_Q; /* V5TE in reality*/
    if (!arm_feature(env, ARM_FEATURE_V6))
        mask &= ~(CPSR_E | CPSR_GE);
    if (!arm_feature(env, ARM_FEATURE_THUMB2))
        mask &= ~CPSR_IT;
    /* Mask out execution state bits.  */
    if (!spsr)
        mask &= ~CPSR_EXEC;
    /* Mask out privileged bits.  */
    if (IS_USER(s))
        mask &= CPSR_USER;
    return mask;
}

/* Returns nonzero if access to the PSR is not permitted. Marks t0 as dead. */
static int gen_set_psr(DisasContext *s, uint32_t mask, int spsr, TCGv t0)
{
    TCGv tmp;
    if (spsr) {
        /* ??? This is also undefined in system mode.  */
        if (IS_USER(s))
            return 1;

        tmp = load_cpu_field(spsr);
        tcg_gen_andi_i32(tmp, tmp, ~mask);
        tcg_gen_andi_i32(t0, t0, mask);
        tcg_gen_or_i32(tmp, tmp, t0);
        store_cpu_field(tmp, spsr);
    } else {
        gen_set_cpsr(t0, mask);
    }
    tcg_temp_free_i32(t0);
    gen_lookup_tb(s);
    return 0;
}

/* Returns nonzero if access to the PSR is not permitted.  */
static int gen_set_psr_im(DisasContext *s, uint32_t mask, int spsr, uint32_t val)
{
    TCGv tmp;
    tmp = tcg_temp_new_i32();
    tcg_gen_movi_i32(tmp, val);
    return gen_set_psr(s, mask, spsr, tmp);
}

/* Generate an old-style exception return. Marks pc as dead. */
static void gen_exception_return(DisasContext *s, TCGv pc)
{
    TCGv tmp;
    store_reg(s, 15, pc);
    tmp = load_cpu_field(spsr);
    gen_set_cpsr(tmp, 0xffffffff);
    tcg_temp_free_i32(tmp);
    s->is_jmp = DISAS_UPDATE;
}

/* Generate a v6 exception return.  Marks both values as dead.  */
static void gen_rfe(DisasContext *s, TCGv pc, TCGv cpsr)
{
    gen_set_cpsr(cpsr, 0xffffffff);
    tcg_temp_free_i32(cpsr);
    store_reg(s, 15, pc);
    s->is_jmp = DISAS_UPDATE;
}

static inline void
gen_set_condexec (DisasContext *s)
{
    if (s->condexec_mask) {
        uint32_t val = (s->condexec_cond << 4) | (s->condexec_mask >> 1);
        TCGv tmp = tcg_temp_new_i32();
        tcg_gen_movi_i32(tmp, val);
        store_cpu_field(tmp, condexec_bits);
    }
}

static void gen_exception_insn(DisasContext *s, int offset, int excp)
{
    gen_set_condexec(s);
    gen_set_pc_im(s->pc - offset);
    gen_exception(excp);
    s->is_jmp = DISAS_JUMP;
}

static void gen_nop_hint(DisasContext *s, int val)
{
    switch (val) {
    case 3: /* wfi */
        gen_set_pc_im(s->pc);
        s->is_jmp = DISAS_WFI;
        break;
    case 2: /* wfe */
    case 4: /* sev */
        /* TODO: Implement SEV and WFE.  May help SMP performance.  */
    default: /* nop */
        break;
    }
}

#define CPU_V001 cpu_V0, cpu_V0, cpu_V1

static inline void gen_neon_add(int size, TCGv t0, TCGv t1)
{
    switch (size) {
    case 0: gen_helper_neon_add_u8(t0, t0, t1); break;
    case 1: gen_helper_neon_add_u16(t0, t0, t1); break;
    case 2: tcg_gen_add_i32(t0, t0, t1); break;
    default: abort();
    }
}

static inline void gen_neon_rsb(int size, TCGv t0, TCGv t1)
{
    switch (size) {
    case 0: gen_helper_neon_sub_u8(t0, t1, t0); break;
    case 1: gen_helper_neon_sub_u16(t0, t1, t0); break;
    case 2: tcg_gen_sub_i32(t0, t1, t0); break;
    default: return;
    }
}

/* 32-bit pairwise ops end up the same as the elementwise versions.  */
#define gen_helper_neon_pmax_s32  gen_helper_neon_max_s32
#define gen_helper_neon_pmax_u32  gen_helper_neon_max_u32
#define gen_helper_neon_pmin_s32  gen_helper_neon_min_s32
#define gen_helper_neon_pmin_u32  gen_helper_neon_min_u32

#define GEN_NEON_INTEGER_OP_ENV(name) do { \
    switch ((size << 1) | u) { \
    case 0: \
        gen_helper_neon_##name##_s8(tmp, cpu_env, tmp, tmp2); \
        break; \
    case 1: \
        gen_helper_neon_##name##_u8(tmp, cpu_env, tmp, tmp2); \
        break; \
    case 2: \
        gen_helper_neon_##name##_s16(tmp, cpu_env, tmp, tmp2); \
        break; \
    case 3: \
        gen_helper_neon_##name##_u16(tmp, cpu_env, tmp, tmp2); \
        break; \
    case 4: \
        gen_helper_neon_##name##_s32(tmp, cpu_env, tmp, tmp2); \
        break; \
    case 5: \
        gen_helper_neon_##name##_u32(tmp, cpu_env, tmp, tmp2); \
        break; \
    default: return 1; \
    }} while (0)

#define GEN_NEON_INTEGER_OP(name) do { \
    switch ((size << 1) | u) { \
    case 0: \
        gen_helper_neon_##name##_s8(tmp, tmp, tmp2); \
        break; \
    case 1: \
        gen_helper_neon_##name##_u8(tmp, tmp, tmp2); \
        break; \
    case 2: \
        gen_helper_neon_##name##_s16(tmp, tmp, tmp2); \
        break; \
    case 3: \
        gen_helper_neon_##name##_u16(tmp, tmp, tmp2); \
        break; \
    case 4: \
        gen_helper_neon_##name##_s32(tmp, tmp, tmp2); \
        break; \
    case 5: \
        gen_helper_neon_##name##_u32(tmp, tmp, tmp2); \
        break; \
    default: return 1; \
    }} while (0)

static TCGv neon_load_scratch(int scratch)
{
    TCGv tmp = tcg_temp_new_i32();
    tcg_gen_ld_i32(tmp, cpu_env, offsetof(CPUARMState, vfp.scratch[scratch]));
    return tmp;
}

static void neon_store_scratch(int scratch, TCGv var)
{
    tcg_gen_st_i32(var, cpu_env, offsetof(CPUARMState, vfp.scratch[scratch]));
    tcg_temp_free_i32(var);
}

static inline TCGv neon_get_scalar(int size, int reg)
{
    TCGv tmp;
    if (size == 1) {
        tmp = neon_load_reg(reg & 7, reg >> 4);
        if (reg & 8) {
            gen_neon_dup_high16(tmp);
        } else {
            gen_neon_dup_low16(tmp);
        }
    } else {
        tmp = neon_load_reg(reg & 15, reg >> 4);
    }
    return tmp;
}

static int gen_neon_unzip(int rd, int rm, int size, int q)
{
    TCGv tmp, tmp2;
    if (!q && size == 2) {
        return 1;
    }
    tmp = tcg_const_i32(rd);
    tmp2 = tcg_const_i32(rm);
    if (q) {
        switch (size) {
        case 0:
            gen_helper_neon_qunzip8(cpu_env, tmp, tmp2);
            break;
        case 1:
            gen_helper_neon_qunzip16(cpu_env, tmp, tmp2);
            break;
        case 2:
            gen_helper_neon_qunzip32(cpu_env, tmp, tmp2);
            break;
        default:
            abort();
        }
    } else {
        switch (size) {
        case 0:
            gen_helper_neon_unzip8(cpu_env, tmp, tmp2);
            break;
        case 1:
            gen_helper_neon_unzip16(cpu_env, tmp, tmp2);
            break;
        default:
            abort();
        }
    }
    tcg_temp_free_i32(tmp);
    tcg_temp_free_i32(tmp2);
    return 0;
}

static int gen_neon_zip(int rd, int rm, int size, int q)
{
    TCGv tmp, tmp2;
    if (!q && size == 2) {
        return 1;
    }
    tmp = tcg_const_i32(rd);
    tmp2 = tcg_const_i32(rm);
    if (q) {
        switch (size) {
        case 0:
            gen_helper_neon_qzip8(cpu_env, tmp, tmp2);
            break;
        case 1:
            gen_helper_neon_qzip16(cpu_env, tmp, tmp2);
            break;
        case 2:
            gen_helper_neon_qzip32(cpu_env, tmp, tmp2);
            break;
        default:
            abort();
        }
    } else {
        switch (size) {
        case 0:
            gen_helper_neon_zip8(cpu_env, tmp, tmp2);
            break;
        case 1:
            gen_helper_neon_zip16(cpu_env, tmp, tmp2);
            break;
        default:
            abort();
        }
    }
    tcg_temp_free_i32(tmp);
    tcg_temp_free_i32(tmp2);
    return 0;
}

static void gen_neon_trn_u8(TCGv t0, TCGv t1)
{
    TCGv rd, tmp;

    rd = tcg_temp_new_i32();
    tmp = tcg_temp_new_i32();

    tcg_gen_shli_i32(rd, t0, 8);
    tcg_gen_andi_i32(rd, rd, 0xff00ff00);
    tcg_gen_andi_i32(tmp, t1, 0x00ff00ff);
    tcg_gen_or_i32(rd, rd, tmp);

    tcg_gen_shri_i32(t1, t1, 8);
    tcg_gen_andi_i32(t1, t1, 0x00ff00ff);
    tcg_gen_andi_i32(tmp, t0, 0xff00ff00);
    tcg_gen_or_i32(t1, t1, tmp);
    tcg_gen_mov_i32(t0, rd);

    tcg_temp_free_i32(tmp);
    tcg_temp_free_i32(rd);
}

static void gen_neon_trn_u16(TCGv t0, TCGv t1)
{
    TCGv rd, tmp;

    rd = tcg_temp_new_i32();
    tmp = tcg_temp_new_i32();

    tcg_gen_shli_i32(rd, t0, 16);
    tcg_gen_andi_i32(tmp, t1, 0xffff);
    tcg_gen_or_i32(rd, rd, tmp);
    tcg_gen_shri_i32(t1, t1, 16);
    tcg_gen_andi_i32(tmp, t0, 0xffff0000);
    tcg_gen_or_i32(t1, t1, tmp);
    tcg_gen_mov_i32(t0, rd);

    tcg_temp_free_i32(tmp);
    tcg_temp_free_i32(rd);
}


static struct {
    int nregs;
    int interleave;
    int spacing;
} neon_ls_element_type[11] = {
    {4, 4, 1},
    {4, 4, 2},
    {4, 1, 1},
    {4, 2, 1},
    {3, 3, 1},
    {3, 3, 2},
    {3, 1, 1},
    {1, 1, 1},
    {2, 2, 1},
    {2, 2, 2},
    {2, 1, 1}
};

/* Translate a NEON load/store element instruction.  Return nonzero if the
   instruction is invalid.  */
static int disas_neon_ls_insn(CPUARMState * env, DisasContext *s, uint32_t insn)
{
    int rd, rn, rm;
    int op;
    int nregs;
    int interleave;
    int spacing;
    int stride;
    int size;
    int reg;
    int pass;
    int load;
    int shift;
    int n;
    TCGv addr;
    TCGv tmp;
    TCGv tmp2;
    TCGv_i64 tmp64;

    if (!s->vfp_enabled)
      return 1;
    VFP_DREG_D(rd, insn);
    rn = (insn >> 16) & 0xf;
    rm = insn & 0xf;
    load = (insn & (1 << 21)) != 0;
    if ((insn & (1 << 23)) == 0) {
        /* Load store all elements.  */
        op = (insn >> 8) & 0xf;
        size = (insn >> 6) & 3;
        if (op > 10)
            return 1;
        /* Catch UNDEF cases for bad values of align field */
        switch (op & 0xc) {
        case 4:
            if (((insn >> 5) & 1) == 1) {
                return 1;
            }
            break;
        case 8:
            if (((insn >> 4) & 3) == 3) {
                return 1;
            }
            break;
        default:
            break;
        }
        nregs = neon_ls_element_type[op].nregs;
        interleave = neon_ls_element_type[op].interleave;
        spacing = neon_ls_element_type[op].spacing;
        if (size == 3 && (interleave | spacing) != 1)
            return 1;
        addr = tcg_temp_new_i32();
        load_reg_var(s, addr, rn);
        stride = (1 << size) * interleave;
        for (reg = 0; reg < nregs; reg++) {
            if (interleave > 2 || (interleave == 2 && nregs == 2)) {
                load_reg_var(s, addr, rn);
                tcg_gen_addi_i32(addr, addr, (1 << size) * reg);
            } else if (interleave == 2 && nregs == 4 && reg == 2) {
                load_reg_var(s, addr, rn);
                tcg_gen_addi_i32(addr, addr, 1 << size);
            }
            if (size == 3) {
                if (load) {
                    tmp64 = gen_ld64(addr, IS_USER(s));
                    neon_store_reg64(tmp64, rd);
                    tcg_temp_free_i64(tmp64);
                } else {
                    tmp64 = tcg_temp_new_i64();
                    neon_load_reg64(tmp64, rd);
                    gen_st64(tmp64, addr, IS_USER(s));
                }
                tcg_gen_addi_i32(addr, addr, stride);
            } else {
                for (pass = 0; pass < 2; pass++) {
                    if (size == 2) {
                        if (load) {
                            tmp = gen_ld32(addr, IS_USER(s));
                            neon_store_reg(rd, pass, tmp);
                        } else {
                            tmp = neon_load_reg(rd, pass);
                            gen_st32(tmp, addr, IS_USER(s));
                        }
                        tcg_gen_addi_i32(addr, addr, stride);
                    } else if (size == 1) {
                        if (load) {
                            tmp = gen_ld16u(addr, IS_USER(s));
                            tcg_gen_addi_i32(addr, addr, stride);
                            tmp2 = gen_ld16u(addr, IS_USER(s));
                            tcg_gen_addi_i32(addr, addr, stride);
                            tcg_gen_shli_i32(tmp2, tmp2, 16);
                            tcg_gen_or_i32(tmp, tmp, tmp2);
                            tcg_temp_free_i32(tmp2);
                            neon_store_reg(rd, pass, tmp);
                        } else {
                            tmp = neon_load_reg(rd, pass);
                            tmp2 = tcg_temp_new_i32();
                            tcg_gen_shri_i32(tmp2, tmp, 16);
                            gen_st16(tmp, addr, IS_USER(s));
                            tcg_gen_addi_i32(addr, addr, stride);
                            gen_st16(tmp2, addr, IS_USER(s));
                            tcg_gen_addi_i32(addr, addr, stride);
                        }
                    } else /* size == 0 */ {
                        if (load) {
                            TCGV_UNUSED(tmp2);
                            for (n = 0; n < 4; n++) {
                                tmp = gen_ld8u(addr, IS_USER(s));
                                tcg_gen_addi_i32(addr, addr, stride);
                                if (n == 0) {
                                    tmp2 = tmp;
                                } else {
                                    tcg_gen_shli_i32(tmp, tmp, n * 8);
                                    tcg_gen_or_i32(tmp2, tmp2, tmp);
                                    tcg_temp_free_i32(tmp);
                                }
                            }
                            neon_store_reg(rd, pass, tmp2);
                        } else {
                            tmp2 = neon_load_reg(rd, pass);
                            for (n = 0; n < 4; n++) {
                                tmp = tcg_temp_new_i32();
                                if (n == 0) {
                                    tcg_gen_mov_i32(tmp, tmp2);
                                } else {
                                    tcg_gen_shri_i32(tmp, tmp2, n * 8);
                                }
                                gen_st8(tmp, addr, IS_USER(s));
                                tcg_gen_addi_i32(addr, addr, stride);
                            }
                            tcg_temp_free_i32(tmp2);
                        }
                    }
                }
            }
            rd += spacing;
        }
        tcg_temp_free_i32(addr);
        stride = nregs * 8;
    } else {
        size = (insn >> 10) & 3;
        if (size == 3) {
            /* Load single element to all lanes.  */
            int a = (insn >> 4) & 1;
            if (!load) {
                return 1;
            }
            size = (insn >> 6) & 3;
            nregs = ((insn >> 8) & 3) + 1;

            if (size == 3) {
                if (nregs != 4 || a == 0) {
                    return 1;
                }
                /* For VLD4 size==3 a == 1 means 32 bits at 16 byte alignment */
                size = 2;
            }
            if (nregs == 1 && a == 1 && size == 0) {
                return 1;
            }
            if (nregs == 3 && a == 1) {
                return 1;
            }
            addr = tcg_temp_new_i32();
            load_reg_var(s, addr, rn);
            if (nregs == 1) {
                /* VLD1 to all lanes: bit 5 indicates how many Dregs to write */
                tmp = gen_load_and_replicate(s, addr, size);
                tcg_gen_st_i32(tmp, cpu_env, neon_reg_offset(rd, 0));
                tcg_gen_st_i32(tmp, cpu_env, neon_reg_offset(rd, 1));
                if (insn & (1 << 5)) {
                    tcg_gen_st_i32(tmp, cpu_env, neon_reg_offset(rd + 1, 0));
                    tcg_gen_st_i32(tmp, cpu_env, neon_reg_offset(rd + 1, 1));
                }
                tcg_temp_free_i32(tmp);
            } else {
                /* VLD2/3/4 to all lanes: bit 5 indicates register stride */
                stride = (insn & (1 << 5)) ? 2 : 1;
                for (reg = 0; reg < nregs; reg++) {
                    tmp = gen_load_and_replicate(s, addr, size);
                    tcg_gen_st_i32(tmp, cpu_env, neon_reg_offset(rd, 0));
                    tcg_gen_st_i32(tmp, cpu_env, neon_reg_offset(rd, 1));
                    tcg_temp_free_i32(tmp);
                    tcg_gen_addi_i32(addr, addr, 1 << size);
                    rd += stride;
                }
            }
            tcg_temp_free_i32(addr);
            stride = (1 << size) * nregs;
        } else {
            /* Single element.  */
            int idx = (insn >> 4) & 0xf;
            pass = (insn >> 7) & 1;
            switch (size) {
            case 0:
                shift = ((insn >> 5) & 3) * 8;
                stride = 1;
                break;
            case 1:
                shift = ((insn >> 6) & 1) * 16;
                stride = (insn & (1 << 5)) ? 2 : 1;
                break;
            case 2:
                shift = 0;
                stride = (insn & (1 << 6)) ? 2 : 1;
                break;
            default:
                abort();
            }
            nregs = ((insn >> 8) & 3) + 1;
            /* Catch the UNDEF cases. This is unavoidably a bit messy. */
            switch (nregs) {
            case 1:
                if (((idx & (1 << size)) != 0) ||
                    (size == 2 && ((idx & 3) == 1 || (idx & 3) == 2))) {
                    return 1;
                }
                break;
            case 3:
                if ((idx & 1) != 0) {
                    return 1;
                }
                /* fall through */
            case 2:
                if (size == 2 && (idx & 2) != 0) {
                    return 1;
                }
                break;
            case 4:
                if ((size == 2) && ((idx & 3) == 3)) {
                    return 1;
                }
                break;
            default:
                abort();
            }
            if ((rd + stride * (nregs - 1)) > 31) {
                /* Attempts to write off the end of the register file
                 * are UNPREDICTABLE; we choose to UNDEF because otherwise
                 * the neon_load_reg() would write off the end of the array.
                 */
                return 1;
            }
            addr = tcg_temp_new_i32();
            load_reg_var(s, addr, rn);
            for (reg = 0; reg < nregs; reg++) {
                if (load) {
                    switch (size) {
                    case 0:
                        tmp = gen_ld8u(addr, IS_USER(s));
                        break;
                    case 1:
                        tmp = gen_ld16u(addr, IS_USER(s));
                        break;
                    case 2:
                        tmp = gen_ld32(addr, IS_USER(s));
                        break;
                    default: /* Avoid compiler warnings.  */
                        abort();
                    }
                    if (size != 2) {
                        tmp2 = neon_load_reg(rd, pass);
                        tcg_gen_deposit_i32(tmp, tmp2, tmp,
                                            shift, size ? 16 : 8);
                        tcg_temp_free_i32(tmp2);
                    }
                    neon_store_reg(rd, pass, tmp);
                } else { /* Store */
                    tmp = neon_load_reg(rd, pass);
                    if (shift)
                        tcg_gen_shri_i32(tmp, tmp, shift);
                    switch (size) {
                    case 0:
                        gen_st8(tmp, addr, IS_USER(s));
                        break;
                    case 1:
                        gen_st16(tmp, addr, IS_USER(s));
                        break;
                    case 2:
                        gen_st32(tmp, addr, IS_USER(s));
                        break;
                    }
                }
                rd += stride;
                tcg_gen_addi_i32(addr, addr, 1 << size);
            }
            tcg_temp_free_i32(addr);
            stride = nregs * (1 << size);
        }
    }
    if (rm != 15) {
        TCGv base;

        base = load_reg(s, rn);
        if (rm == 13) {
            tcg_gen_addi_i32(base, base, stride);
        } else {
            TCGv index;
            index = load_reg(s, rm);
            tcg_gen_add_i32(base, base, index);
            tcg_temp_free_i32(index);
        }
        store_reg(s, rn, base);
    }
    return 0;
}

/* Bitwise select.  dest = c ? t : f.  Clobbers T and F.  */
static void gen_neon_bsl(TCGv dest, TCGv t, TCGv f, TCGv c)
{
    tcg_gen_and_i32(t, t, c);
    tcg_gen_andc_i32(f, f, c);
    tcg_gen_or_i32(dest, t, f);
}

static inline void gen_neon_narrow(int size, TCGv dest, TCGv_i64 src)
{
    switch (size) {
    case 0: gen_helper_neon_narrow_u8(dest, src); break;
    case 1: gen_helper_neon_narrow_u16(dest, src); break;
    case 2: tcg_gen_trunc_i64_i32(dest, src); break;
    default: abort();
    }
}

static inline void gen_neon_narrow_sats(int size, TCGv dest, TCGv_i64 src)
{
    switch (size) {
    case 0: gen_helper_neon_narrow_sat_s8(dest, cpu_env, src); break;
    case 1: gen_helper_neon_narrow_sat_s16(dest, cpu_env, src); break;
    case 2: gen_helper_neon_narrow_sat_s32(dest, cpu_env, src); break;
    default: abort();
    }
}

static inline void gen_neon_narrow_satu(int size, TCGv dest, TCGv_i64 src)
{
    switch (size) {
    case 0: gen_helper_neon_narrow_sat_u8(dest, cpu_env, src); break;
    case 1: gen_helper_neon_narrow_sat_u16(dest, cpu_env, src); break;
    case 2: gen_helper_neon_narrow_sat_u32(dest, cpu_env, src); break;
    default: abort();
    }
}

static inline void gen_neon_unarrow_sats(int size, TCGv dest, TCGv_i64 src)
{
    switch (size) {
    case 0: gen_helper_neon_unarrow_sat8(dest, cpu_env, src); break;
    case 1: gen_helper_neon_unarrow_sat16(dest, cpu_env, src); break;
    case 2: gen_helper_neon_unarrow_sat32(dest, cpu_env, src); break;
    default: abort();
    }
}

static inline void gen_neon_shift_narrow(int size, TCGv var, TCGv shift,
                                         int q, int u)
{
    if (q) {
        if (u) {
            switch (size) {
            case 1: gen_helper_neon_rshl_u16(var, var, shift); break;
            case 2: gen_helper_neon_rshl_u32(var, var, shift); break;
            default: abort();
            }
        } else {
            switch (size) {
            case 1: gen_helper_neon_rshl_s16(var, var, shift); break;
            case 2: gen_helper_neon_rshl_s32(var, var, shift); break;
            default: abort();
            }
        }
    } else {
        if (u) {
            switch (size) {
            case 1: gen_helper_neon_shl_u16(var, var, shift); break;
            case 2: gen_helper_neon_shl_u32(var, var, shift); break;
            default: abort();
            }
        } else {
            switch (size) {
            case 1: gen_helper_neon_shl_s16(var, var, shift); break;
            case 2: gen_helper_neon_shl_s32(var, var, shift); break;
            default: abort();
            }
        }
    }
}

static inline void gen_neon_widen(TCGv_i64 dest, TCGv src, int size, int u)
{
    if (u) {
        switch (size) {
        case 0: gen_helper_neon_widen_u8(dest, src); break;
        case 1: gen_helper_neon_widen_u16(dest, src); break;
        case 2: tcg_gen_extu_i32_i64(dest, src); break;
        default: abort();
        }
    } else {
        switch (size) {
        case 0: gen_helper_neon_widen_s8(dest, src); break;
        case 1: gen_helper_neon_widen_s16(dest, src); break;
        case 2: tcg_gen_ext_i32_i64(dest, src); break;
        default: abort();
        }
    }
    tcg_temp_free_i32(src);
}

static inline void gen_neon_addl(int size)
{
    switch (size) {
    case 0: gen_helper_neon_addl_u16(CPU_V001); break;
    case 1: gen_helper_neon_addl_u32(CPU_V001); break;
    case 2: tcg_gen_add_i64(CPU_V001); break;
    default: abort();
    }
}

static inline void gen_neon_subl(int size)
{
    switch (size) {
    case 0: gen_helper_neon_subl_u16(CPU_V001); break;
    case 1: gen_helper_neon_subl_u32(CPU_V001); break;
    case 2: tcg_gen_sub_i64(CPU_V001); break;
    default: abort();
    }
}

static inline void gen_neon_negl(TCGv_i64 var, int size)
{
    switch (size) {
    case 0: gen_helper_neon_negl_u16(var, var); break;
    case 1: gen_helper_neon_negl_u32(var, var); break;
    case 2:
        tcg_gen_neg_i64(var, var);
        break;
    default: abort();
    }
}

static inline void gen_neon_addl_saturate(TCGv_i64 op0, TCGv_i64 op1, int size)
{
    switch (size) {
    case 1: gen_helper_neon_addl_saturate_s32(op0, cpu_env, op0, op1); break;
    case 2: gen_helper_neon_addl_saturate_s64(op0, cpu_env, op0, op1); break;
    default: abort();
    }
}

static inline void gen_neon_mull(TCGv_i64 dest, TCGv a, TCGv b, int size, int u)
{
    TCGv_i64 tmp;

    switch ((size << 1) | u) {
    case 0: gen_helper_neon_mull_s8(dest, a, b); break;
    case 1: gen_helper_neon_mull_u8(dest, a, b); break;
    case 2: gen_helper_neon_mull_s16(dest, a, b); break;
    case 3: gen_helper_neon_mull_u16(dest, a, b); break;
    case 4:
        tmp = gen_muls_i64_i32(a, b);
        tcg_gen_mov_i64(dest, tmp);
        tcg_temp_free_i64(tmp);
        break;
    case 5:
        tmp = gen_mulu_i64_i32(a, b);
        tcg_gen_mov_i64(dest, tmp);
        tcg_temp_free_i64(tmp);
        break;
    default: abort();
    }

    /* gen_helper_neon_mull_[su]{8|16} do not free their parameters.
       Don't forget to clean them now.  */
    if (size < 2) {
        tcg_temp_free_i32(a);
        tcg_temp_free_i32(b);
    }
}

static void gen_neon_narrow_op(int op, int u, int size, TCGv dest, TCGv_i64 src)
{
    if (op) {
        if (u) {
            gen_neon_unarrow_sats(size, dest, src);
        } else {
            gen_neon_narrow(size, dest, src);
        }
    } else {
        if (u) {
            gen_neon_narrow_satu(size, dest, src);
        } else {
            gen_neon_narrow_sats(size, dest, src);
        }
    }
}

/* Symbolic constants for op fields for Neon 3-register same-length.
 * The values correspond to bits [11:8,4]; see the ARM ARM DDI0406B
 * table A7-9.
 */
#define NEON_3R_VHADD 0
#define NEON_3R_VQADD 1
#define NEON_3R_VRHADD 2
#define NEON_3R_LOGIC 3 /* VAND,VBIC,VORR,VMOV,VORN,VEOR,VBIF,VBIT,VBSL */
#define NEON_3R_VHSUB 4
#define NEON_3R_VQSUB 5
#define NEON_3R_VCGT 6
#define NEON_3R_VCGE 7
#define NEON_3R_VSHL 8
#define NEON_3R_VQSHL 9
#define NEON_3R_VRSHL 10
#define NEON_3R_VQRSHL 11
#define NEON_3R_VMAX 12
#define NEON_3R_VMIN 13
#define NEON_3R_VABD 14
#define NEON_3R_VABA 15
#define NEON_3R_VADD_VSUB 16
#define NEON_3R_VTST_VCEQ 17
#define NEON_3R_VML 18 /* VMLA, VMLAL, VMLS, VMLSL */
#define NEON_3R_VMUL 19
#define NEON_3R_VPMAX 20
#define NEON_3R_VPMIN 21
#define NEON_3R_VQDMULH_VQRDMULH 22
#define NEON_3R_VPADD 23
#define NEON_3R_VFM 25 /* VFMA, VFMS : float fused multiply-add */
#define NEON_3R_FLOAT_ARITH 26 /* float VADD, VSUB, VPADD, VABD */
#define NEON_3R_FLOAT_MULTIPLY 27 /* float VMLA, VMLS, VMUL */
#define NEON_3R_FLOAT_CMP 28 /* float VCEQ, VCGE, VCGT */
#define NEON_3R_FLOAT_ACMP 29 /* float VACGE, VACGT, VACLE, VACLT */
#define NEON_3R_FLOAT_MINMAX 30 /* float VMIN, VMAX */
#define NEON_3R_VRECPS_VRSQRTS 31 /* float VRECPS, VRSQRTS */

static const uint8_t neon_3r_sizes[] = {
    [NEON_3R_VHADD] = 0x7,
    [NEON_3R_VQADD] = 0xf,
    [NEON_3R_VRHADD] = 0x7,
    [NEON_3R_LOGIC] = 0xf, /* size field encodes op type */
    [NEON_3R_VHSUB] = 0x7,
    [NEON_3R_VQSUB] = 0xf,
    [NEON_3R_VCGT] = 0x7,
    [NEON_3R_VCGE] = 0x7,
    [NEON_3R_VSHL] = 0xf,
    [NEON_3R_VQSHL] = 0xf,
    [NEON_3R_VRSHL] = 0xf,
    [NEON_3R_VQRSHL] = 0xf,
    [NEON_3R_VMAX] = 0x7,
    [NEON_3R_VMIN] = 0x7,
    [NEON_3R_VABD] = 0x7,
    [NEON_3R_VABA] = 0x7,
    [NEON_3R_VADD_VSUB] = 0xf,
    [NEON_3R_VTST_VCEQ] = 0x7,
    [NEON_3R_VML] = 0x7,
    [NEON_3R_VMUL] = 0x7,
    [NEON_3R_VPMAX] = 0x7,
    [NEON_3R_VPMIN] = 0x7,
    [NEON_3R_VQDMULH_VQRDMULH] = 0x6,
    [NEON_3R_VPADD] = 0x7,
    [NEON_3R_VFM] = 0x5, /* size bit 1 encodes op */
    [NEON_3R_FLOAT_ARITH] = 0x5, /* size bit 1 encodes op */
    [NEON_3R_FLOAT_MULTIPLY] = 0x5, /* size bit 1 encodes op */
    [NEON_3R_FLOAT_CMP] = 0x5, /* size bit 1 encodes op */
    [NEON_3R_FLOAT_ACMP] = 0x5, /* size bit 1 encodes op */
    [NEON_3R_FLOAT_MINMAX] = 0x5, /* size bit 1 encodes op */
    [NEON_3R_VRECPS_VRSQRTS] = 0x5, /* size bit 1 encodes op */
};

/* Symbolic constants for op fields for Neon 2-register miscellaneous.
 * The values correspond to bits [17:16,10:7]; see the ARM ARM DDI0406B
 * table A7-13.
 */
#define NEON_2RM_VREV64 0
#define NEON_2RM_VREV32 1
#define NEON_2RM_VREV16 2
#define NEON_2RM_VPADDL 4
#define NEON_2RM_VPADDL_U 5
#define NEON_2RM_VCLS 8
#define NEON_2RM_VCLZ 9
#define NEON_2RM_VCNT 10
#define NEON_2RM_VMVN 11
#define NEON_2RM_VPADAL 12
#define NEON_2RM_VPADAL_U 13
#define NEON_2RM_VQABS 14
#define NEON_2RM_VQNEG 15
#define NEON_2RM_VCGT0 16
#define NEON_2RM_VCGE0 17
#define NEON_2RM_VCEQ0 18
#define NEON_2RM_VCLE0 19
#define NEON_2RM_VCLT0 20
#define NEON_2RM_VABS 22
#define NEON_2RM_VNEG 23
#define NEON_2RM_VCGT0_F 24
#define NEON_2RM_VCGE0_F 25
#define NEON_2RM_VCEQ0_F 26
#define NEON_2RM_VCLE0_F 27
#define NEON_2RM_VCLT0_F 28
#define NEON_2RM_VABS_F 30
#define NEON_2RM_VNEG_F 31
#define NEON_2RM_VSWP 32
#define NEON_2RM_VTRN 33
#define NEON_2RM_VUZP 34
#define NEON_2RM_VZIP 35
#define NEON_2RM_VMOVN 36 /* Includes VQMOVN, VQMOVUN */
#define NEON_2RM_VQMOVN 37 /* Includes VQMOVUN */
#define NEON_2RM_VSHLL 38
#define NEON_2RM_VCVT_F16_F32 44
#define NEON_2RM_VCVT_F32_F16 46
#define NEON_2RM_VRECPE 56
#define NEON_2RM_VRSQRTE 57
#define NEON_2RM_VRECPE_F 58
#define NEON_2RM_VRSQRTE_F 59
#define NEON_2RM_VCVT_FS 60
#define NEON_2RM_VCVT_FU 61
#define NEON_2RM_VCVT_SF 62
#define NEON_2RM_VCVT_UF 63

static int neon_2rm_is_float_op(int op)
{
    /* Return true if this neon 2reg-misc op is float-to-float */
    return (op == NEON_2RM_VABS_F || op == NEON_2RM_VNEG_F ||
            op >= NEON_2RM_VRECPE_F);
}

/* Each entry in this array has bit n set if the insn allows
 * size value n (otherwise it will UNDEF). Since unallocated
 * op values will have no bits set they always UNDEF.
 */
static const uint8_t neon_2rm_sizes[] = {
    [NEON_2RM_VREV64] = 0x7,
    [NEON_2RM_VREV32] = 0x3,
    [NEON_2RM_VREV16] = 0x1,
    [NEON_2RM_VPADDL] = 0x7,
    [NEON_2RM_VPADDL_U] = 0x7,
    [NEON_2RM_VCLS] = 0x7,
    [NEON_2RM_VCLZ] = 0x7,
    [NEON_2RM_VCNT] = 0x1,
    [NEON_2RM_VMVN] = 0x1,
    [NEON_2RM_VPADAL] = 0x7,
    [NEON_2RM_VPADAL_U] = 0x7,
    [NEON_2RM_VQABS] = 0x7,
    [NEON_2RM_VQNEG] = 0x7,
    [NEON_2RM_VCGT0] = 0x7,
    [NEON_2RM_VCGE0] = 0x7,
    [NEON_2RM_VCEQ0] = 0x7,
    [NEON_2RM_VCLE0] = 0x7,
    [NEON_2RM_VCLT0] = 0x7,
    [NEON_2RM_VABS] = 0x7,
    [NEON_2RM_VNEG] = 0x7,
    [NEON_2RM_VCGT0_F] = 0x4,
    [NEON_2RM_VCGE0_F] = 0x4,
    [NEON_2RM_VCEQ0_F] = 0x4,
    [NEON_2RM_VCLE0_F] = 0x4,
    [NEON_2RM_VCLT0_F] = 0x4,
    [NEON_2RM_VABS_F] = 0x4,
    [NEON_2RM_VNEG_F] = 0x4,
    [NEON_2RM_VSWP] = 0x1,
    [NEON_2RM_VTRN] = 0x7,
    [NEON_2RM_VUZP] = 0x7,
    [NEON_2RM_VZIP] = 0x7,
    [NEON_2RM_VMOVN] = 0x7,
    [NEON_2RM_VQMOVN] = 0x7,
    [NEON_2RM_VSHLL] = 0x7,
    [NEON_2RM_VCVT_F16_F32] = 0x2,
    [NEON_2RM_VCVT_F32_F16] = 0x2,
    [NEON_2RM_VRECPE] = 0x4,
    [NEON_2RM_VRSQRTE] = 0x4,
    [NEON_2RM_VRECPE_F] = 0x4,
    [NEON_2RM_VRSQRTE_F] = 0x4,
    [NEON_2RM_VCVT_FS] = 0x4,
    [NEON_2RM_VCVT_FU] = 0x4,
    [NEON_2RM_VCVT_SF] = 0x4,
    [NEON_2RM_VCVT_UF] = 0x4,
};

/* Translate a NEON data processing instruction.  Return nonzero if the
   instruction is invalid.
   We process data in a mixture of 32-bit and 64-bit chunks.
   Mostly we use 32-bit chunks so we can use normal scalar instructions.  */

static int disas_neon_data_insn(CPUARMState * env, DisasContext *s, uint32_t insn)
{
    int op;
    int q;
    int rd, rn, rm;
    int size;
    int shift;
    int pass;
    int count;
    int pairwise;
    int u;
    uint32_t imm, mask;
    TCGv tmp, tmp2, tmp3, tmp4, tmp5;
    TCGv_i64 tmp64;

    if (!s->vfp_enabled)
      return 1;
    q = (insn & (1 << 6)) != 0;
    u = (insn >> 24) & 1;
    VFP_DREG_D(rd, insn);
    VFP_DREG_N(rn, insn);
    VFP_DREG_M(rm, insn);
    size = (insn >> 20) & 3;
    if ((insn & (1 << 23)) == 0) {
        /* Three register same length.  */
        op = ((insn >> 7) & 0x1e) | ((insn >> 4) & 1);
        /* Catch invalid op and bad size combinations: UNDEF */
        if ((neon_3r_sizes[op] & (1 << size)) == 0) {
            return 1;
        }
        /* All insns of this form UNDEF for either this condition or the
         * superset of cases "Q==1"; we catch the latter later.
         */
        if (q && ((rd | rn | rm) & 1)) {
            return 1;
        }
        if (size == 3 && op != NEON_3R_LOGIC) {
            /* 64-bit element instructions. */
            for (pass = 0; pass < (q ? 2 : 1); pass++) {
                neon_load_reg64(cpu_V0, rn + pass);
                neon_load_reg64(cpu_V1, rm + pass);
                switch (op) {
                case NEON_3R_VQADD:
                    if (u) {
                        gen_helper_neon_qadd_u64(cpu_V0, cpu_env,
                                                 cpu_V0, cpu_V1);
                    } else {
                        gen_helper_neon_qadd_s64(cpu_V0, cpu_env,
                                                 cpu_V0, cpu_V1);
                    }
                    break;
                case NEON_3R_VQSUB:
                    if (u) {
                        gen_helper_neon_qsub_u64(cpu_V0, cpu_env,
                                                 cpu_V0, cpu_V1);
                    } else {
                        gen_helper_neon_qsub_s64(cpu_V0, cpu_env,
                                                 cpu_V0, cpu_V1);
                    }
                    break;
                case NEON_3R_VSHL:
                    if (u) {
                        gen_helper_neon_shl_u64(cpu_V0, cpu_V1, cpu_V0);
                    } else {
                        gen_helper_neon_shl_s64(cpu_V0, cpu_V1, cpu_V0);
                    }
                    break;
                case NEON_3R_VQSHL:
                    if (u) {
                        gen_helper_neon_qshl_u64(cpu_V0, cpu_env,
                                                 cpu_V1, cpu_V0);
                    } else {
                        gen_helper_neon_qshl_s64(cpu_V0, cpu_env,
                                                 cpu_V1, cpu_V0);
                    }
                    break;
                case NEON_3R_VRSHL:
                    if (u) {
                        gen_helper_neon_rshl_u64(cpu_V0, cpu_V1, cpu_V0);
                    } else {
                        gen_helper_neon_rshl_s64(cpu_V0, cpu_V1, cpu_V0);
                    }
                    break;
                case NEON_3R_VQRSHL:
                    if (u) {
                        gen_helper_neon_qrshl_u64(cpu_V0, cpu_env,
                                                  cpu_V1, cpu_V0);
                    } else {
                        gen_helper_neon_qrshl_s64(cpu_V0, cpu_env,
                                                  cpu_V1, cpu_V0);
                    }
                    break;
                case NEON_3R_VADD_VSUB:
                    if (u) {
                        tcg_gen_sub_i64(CPU_V001);
                    } else {
                        tcg_gen_add_i64(CPU_V001);
                    }
                    break;
                default:
                    abort();
                }
                neon_store_reg64(cpu_V0, rd + pass);
            }
            return 0;
        }
        pairwise = 0;
        switch (op) {
        case NEON_3R_VSHL:
        case NEON_3R_VQSHL:
        case NEON_3R_VRSHL:
        case NEON_3R_VQRSHL:
            {
                int rtmp;
                /* Shift instruction operands are reversed.  */
                rtmp = rn;
                rn = rm;
                rm = rtmp;
            }
            break;
        case NEON_3R_VPADD:
            if (u) {
                return 1;
            }
            /* Fall through */
        case NEON_3R_VPMAX:
        case NEON_3R_VPMIN:
            pairwise = 1;
            break;
        case NEON_3R_FLOAT_ARITH:
            pairwise = (u && size < 2); /* if VPADD (float) */
            break;
        case NEON_3R_FLOAT_MINMAX:
            pairwise = u; /* if VPMIN/VPMAX (float) */
            break;
        case NEON_3R_FLOAT_CMP:
            if (!u && size) {
                /* no encoding for U=0 C=1x */
                return 1;
            }
            break;
        case NEON_3R_FLOAT_ACMP:
            if (!u) {
                return 1;
            }
            break;
        case NEON_3R_VRECPS_VRSQRTS:
            if (u) {
                return 1;
            }
            break;
        case NEON_3R_VMUL:
            if (u && (size != 0)) {
                /* UNDEF on invalid size for polynomial subcase */
                return 1;
            }
            break;
        case NEON_3R_VFM:
            if (!arm_feature(env, ARM_FEATURE_VFP4) || u) {
                return 1;
            }
            break;
        default:
            break;
        }

        if (pairwise && q) {
            /* All the pairwise insns UNDEF if Q is set */
            return 1;
        }

        for (pass = 0; pass < (q ? 4 : 2); pass++) {

        if (pairwise) {
            /* Pairwise.  */
            if (pass < 1) {
                tmp = neon_load_reg(rn, 0);
                tmp2 = neon_load_reg(rn, 1);
            } else {
                tmp = neon_load_reg(rm, 0);
                tmp2 = neon_load_reg(rm, 1);
            }
        } else {
            /* Elementwise.  */
            tmp = neon_load_reg(rn, pass);
            tmp2 = neon_load_reg(rm, pass);
        }
        switch (op) {
        case NEON_3R_VHADD:
            GEN_NEON_INTEGER_OP(hadd);
            break;
        case NEON_3R_VQADD:
            GEN_NEON_INTEGER_OP_ENV(qadd);
            break;
        case NEON_3R_VRHADD:
            GEN_NEON_INTEGER_OP(rhadd);
            break;
        case NEON_3R_LOGIC: /* Logic ops.  */
            switch ((u << 2) | size) {
            case 0: /* VAND */
                tcg_gen_and_i32(tmp, tmp, tmp2);
                break;
            case 1: /* BIC */
                tcg_gen_andc_i32(tmp, tmp, tmp2);
                break;
            case 2: /* VORR */
                tcg_gen_or_i32(tmp, tmp, tmp2);
                break;
            case 3: /* VORN */
                tcg_gen_orc_i32(tmp, tmp, tmp2);
                break;
            case 4: /* VEOR */
                tcg_gen_xor_i32(tmp, tmp, tmp2);
                break;
            case 5: /* VBSL */
                tmp3 = neon_load_reg(rd, pass);
                gen_neon_bsl(tmp, tmp, tmp2, tmp3);
                tcg_temp_free_i32(tmp3);
                break;
            case 6: /* VBIT */
                tmp3 = neon_load_reg(rd, pass);
                gen_neon_bsl(tmp, tmp, tmp3, tmp2);
                tcg_temp_free_i32(tmp3);
                break;
            case 7: /* VBIF */
                tmp3 = neon_load_reg(rd, pass);
                gen_neon_bsl(tmp, tmp3, tmp, tmp2);
                tcg_temp_free_i32(tmp3);
                break;
            }
            break;
        case NEON_3R_VHSUB:
            GEN_NEON_INTEGER_OP(hsub);
            break;
        case NEON_3R_VQSUB:
            GEN_NEON_INTEGER_OP_ENV(qsub);
            break;
        case NEON_3R_VCGT:
            GEN_NEON_INTEGER_OP(cgt);
            break;
        case NEON_3R_VCGE:
            GEN_NEON_INTEGER_OP(cge);
            break;
        case NEON_3R_VSHL:
            GEN_NEON_INTEGER_OP(shl);
            break;
        case NEON_3R_VQSHL:
            GEN_NEON_INTEGER_OP_ENV(qshl);
            break;
        case NEON_3R_VRSHL:
            GEN_NEON_INTEGER_OP(rshl);
            break;
        case NEON_3R_VQRSHL:
            GEN_NEON_INTEGER_OP_ENV(qrshl);
            break;
        case NEON_3R_VMAX:
            GEN_NEON_INTEGER_OP(max);
            break;
        case NEON_3R_VMIN:
            GEN_NEON_INTEGER_OP(min);
            break;
        case NEON_3R_VABD:
            GEN_NEON_INTEGER_OP(abd);
            break;
        case NEON_3R_VABA:
            GEN_NEON_INTEGER_OP(abd);
            tcg_temp_free_i32(tmp2);
            tmp2 = neon_load_reg(rd, pass);
            gen_neon_add(size, tmp, tmp2);
            break;
        case NEON_3R_VADD_VSUB:
            if (!u) { /* VADD */
                gen_neon_add(size, tmp, tmp2);
            } else { /* VSUB */
                switch (size) {
                case 0: gen_helper_neon_sub_u8(tmp, tmp, tmp2); break;
                case 1: gen_helper_neon_sub_u16(tmp, tmp, tmp2); break;
                case 2: tcg_gen_sub_i32(tmp, tmp, tmp2); break;
                default: abort();
                }
            }
            break;
        case NEON_3R_VTST_VCEQ:
            if (!u) { /* VTST */
                switch (size) {
                case 0: gen_helper_neon_tst_u8(tmp, tmp, tmp2); break;
                case 1: gen_helper_neon_tst_u16(tmp, tmp, tmp2); break;
                case 2: gen_helper_neon_tst_u32(tmp, tmp, tmp2); break;
                default: abort();
                }
            } else { /* VCEQ */
                switch (size) {
                case 0: gen_helper_neon_ceq_u8(tmp, tmp, tmp2); break;
                case 1: gen_helper_neon_ceq_u16(tmp, tmp, tmp2); break;
                case 2: gen_helper_neon_ceq_u32(tmp, tmp, tmp2); break;
                default: abort();
                }
            }
            break;
        case NEON_3R_VML: /* VMLA, VMLAL, VMLS,VMLSL */
            switch (size) {
            case 0: gen_helper_neon_mul_u8(tmp, tmp, tmp2); break;
            case 1: gen_helper_neon_mul_u16(tmp, tmp, tmp2); break;
            case 2: tcg_gen_mul_i32(tmp, tmp, tmp2); break;
            default: abort();
            }
            tcg_temp_free_i32(tmp2);
            tmp2 = neon_load_reg(rd, pass);
            if (u) { /* VMLS */
                gen_neon_rsb(size, tmp, tmp2);
            } else { /* VMLA */
                gen_neon_add(size, tmp, tmp2);
            }
            break;
        case NEON_3R_VMUL:
            if (u) { /* polynomial */
                gen_helper_neon_mul_p8(tmp, tmp, tmp2);
            } else { /* Integer */
                switch (size) {
                case 0: gen_helper_neon_mul_u8(tmp, tmp, tmp2); break;
                case 1: gen_helper_neon_mul_u16(tmp, tmp, tmp2); break;
                case 2: tcg_gen_mul_i32(tmp, tmp, tmp2); break;
                default: abort();
                }
            }
            break;
        case NEON_3R_VPMAX:
            GEN_NEON_INTEGER_OP(pmax);
            break;
        case NEON_3R_VPMIN:
            GEN_NEON_INTEGER_OP(pmin);
            break;
        case NEON_3R_VQDMULH_VQRDMULH: /* Multiply high.  */
            if (!u) { /* VQDMULH */
                switch (size) {
                case 1:
                    gen_helper_neon_qdmulh_s16(tmp, cpu_env, tmp, tmp2);
                    break;
                case 2:
                    gen_helper_neon_qdmulh_s32(tmp, cpu_env, tmp, tmp2);
                    break;
                default: abort();
                }
            } else { /* VQRDMULH */
                switch (size) {
                case 1:
                    gen_helper_neon_qrdmulh_s16(tmp, cpu_env, tmp, tmp2);
                    break;
                case 2:
                    gen_helper_neon_qrdmulh_s32(tmp, cpu_env, tmp, tmp2);
                    break;
                default: abort();
                }
            }
            break;
        case NEON_3R_VPADD:
            switch (size) {
            case 0: gen_helper_neon_padd_u8(tmp, tmp, tmp2); break;
            case 1: gen_helper_neon_padd_u16(tmp, tmp, tmp2); break;
            case 2: tcg_gen_add_i32(tmp, tmp, tmp2); break;
            default: abort();
            }
            break;
        case NEON_3R_FLOAT_ARITH: /* Floating point arithmetic. */
        {
            TCGv_ptr fpstatus = get_fpstatus_ptr(1);
            switch ((u << 2) | size) {
            case 0: /* VADD */
            case 4: /* VPADD */
                gen_helper_vfp_adds(tmp, tmp, tmp2, fpstatus);
                break;
            case 2: /* VSUB */
                gen_helper_vfp_subs(tmp, tmp, tmp2, fpstatus);
                break;
            case 6: /* VABD */
                gen_helper_neon_abd_f32(tmp, tmp, tmp2, fpstatus);
                break;
            default:
                abort();
            }
            tcg_temp_free_ptr(fpstatus);
            break;
        }
        case NEON_3R_FLOAT_MULTIPLY:
        {
            TCGv_ptr fpstatus = get_fpstatus_ptr(1);
            gen_helper_vfp_muls(tmp, tmp, tmp2, fpstatus);
            if (!u) {
                tcg_temp_free_i32(tmp2);
                tmp2 = neon_load_reg(rd, pass);
                if (size == 0) {
                    gen_helper_vfp_adds(tmp, tmp, tmp2, fpstatus);
                } else {
                    gen_helper_vfp_subs(tmp, tmp2, tmp, fpstatus);
                }
            }
            tcg_temp_free_ptr(fpstatus);
            break;
        }
        case NEON_3R_FLOAT_CMP:
        {
            TCGv_ptr fpstatus = get_fpstatus_ptr(1);
            if (!u) {
                gen_helper_neon_ceq_f32(tmp, tmp, tmp2, fpstatus);
            } else {
                if (size == 0) {
                    gen_helper_neon_cge_f32(tmp, tmp, tmp2, fpstatus);
                } else {
                    gen_helper_neon_cgt_f32(tmp, tmp, tmp2, fpstatus);
                }
            }
            tcg_temp_free_ptr(fpstatus);
            break;
        }
        case NEON_3R_FLOAT_ACMP:
        {
            TCGv_ptr fpstatus = get_fpstatus_ptr(1);
            if (size == 0) {
                gen_helper_neon_acge_f32(tmp, tmp, tmp2, fpstatus);
            } else {
                gen_helper_neon_acgt_f32(tmp, tmp, tmp2, fpstatus);
            }
            tcg_temp_free_ptr(fpstatus);
            break;
        }
        case NEON_3R_FLOAT_MINMAX:
        {
            TCGv_ptr fpstatus = get_fpstatus_ptr(1);
            if (size == 0) {
                gen_helper_neon_max_f32(tmp, tmp, tmp2, fpstatus);
            } else {
                gen_helper_neon_min_f32(tmp, tmp, tmp2, fpstatus);
            }
            tcg_temp_free_ptr(fpstatus);
            break;
        }
        case NEON_3R_VRECPS_VRSQRTS:
            if (size == 0)
                gen_helper_recps_f32(tmp, tmp, tmp2, cpu_env);
            else
                gen_helper_rsqrts_f32(tmp, tmp, tmp2, cpu_env);
            break;
        case NEON_3R_VFM:
        {
            /* VFMA, VFMS: fused multiply-add */
            TCGv_ptr fpstatus = get_fpstatus_ptr(1);
            TCGv_i32 tmp3 = neon_load_reg(rd, pass);
            if (size) {
                /* VFMS */
                gen_helper_vfp_negs(tmp, tmp);
            }
            gen_helper_vfp_muladds(tmp, tmp, tmp2, tmp3, fpstatus);
            tcg_temp_free_i32(tmp3);
            tcg_temp_free_ptr(fpstatus);
            break;
        }
        default:
            abort();
        }
        tcg_temp_free_i32(tmp2);

        /* Save the result.  For elementwise operations we can put it
           straight into the destination register.  For pairwise operations
           we have to be careful to avoid clobbering the source operands.  */
        if (pairwise && rd == rm) {
            neon_store_scratch(pass, tmp);
        } else {
            neon_store_reg(rd, pass, tmp);
        }

        } /* for pass */
        if (pairwise && rd == rm) {
            for (pass = 0; pass < (q ? 4 : 2); pass++) {
                tmp = neon_load_scratch(pass);
                neon_store_reg(rd, pass, tmp);
            }
        }
        /* End of 3 register same size operations.  */
    } else if (insn & (1 << 4)) {
        if ((insn & 0x00380080) != 0) {
            /* Two registers and shift.  */
            op = (insn >> 8) & 0xf;
            if (insn & (1 << 7)) {
                /* 64-bit shift. */
                if (op > 7) {
                    return 1;
                }
                size = 3;
            } else {
                size = 2;
                while ((insn & (1 << (size + 19))) == 0)
                    size--;
            }
            shift = (insn >> 16) & ((1 << (3 + size)) - 1);
            /* To avoid excessive duplication of ops we implement shift
               by immediate using the variable shift operations.  */
            if (op < 8) {
                /* Shift by immediate:
                   VSHR, VSRA, VRSHR, VRSRA, VSRI, VSHL, VQSHL, VQSHLU.  */
                if (q && ((rd | rm) & 1)) {
                    return 1;
                }
                if (!u && (op == 4 || op == 6)) {
                    return 1;
                }
                /* Right shifts are encoded as N - shift, where N is the
                   element size in bits.  */
                if (op <= 4)
                    shift = shift - (1 << (size + 3));
                if (size == 3) {
                    count = q + 1;
                } else {
                    count = q ? 4: 2;
                }
                switch (size) {
                case 0:
                    imm = (uint8_t) shift;
                    imm |= imm << 8;
                    imm |= imm << 16;
                    break;
                case 1:
                    imm = (uint16_t) shift;
                    imm |= imm << 16;
                    break;
                case 2:
                case 3:
                    imm = shift;
                    break;
                default:
                    abort();
                }

                for (pass = 0; pass < count; pass++) {
                    if (size == 3) {
                        neon_load_reg64(cpu_V0, rm + pass);
                        tcg_gen_movi_i64(cpu_V1, imm);
                        switch (op) {
                        case 0:  /* VSHR */
                        case 1:  /* VSRA */
                            if (u)
                                gen_helper_neon_shl_u64(cpu_V0, cpu_V0, cpu_V1);
                            else
                                gen_helper_neon_shl_s64(cpu_V0, cpu_V0, cpu_V1);
                            break;
                        case 2: /* VRSHR */
                        case 3: /* VRSRA */
                            if (u)
                                gen_helper_neon_rshl_u64(cpu_V0, cpu_V0, cpu_V1);
                            else
                                gen_helper_neon_rshl_s64(cpu_V0, cpu_V0, cpu_V1);
                            break;
                        case 4: /* VSRI */
                        case 5: /* VSHL, VSLI */
                            gen_helper_neon_shl_u64(cpu_V0, cpu_V0, cpu_V1);
                            break;
                        case 6: /* VQSHLU */
                            gen_helper_neon_qshlu_s64(cpu_V0, cpu_env,
                                                      cpu_V0, cpu_V1);
                            break;
                        case 7: /* VQSHL */
                            if (u) {
                                gen_helper_neon_qshl_u64(cpu_V0, cpu_env,
                                                         cpu_V0, cpu_V1);
                            } else {
                                gen_helper_neon_qshl_s64(cpu_V0, cpu_env,
                                                         cpu_V0, cpu_V1);
                            }
                            break;
                        }
                        if (op == 1 || op == 3) {
                            /* Accumulate.  */
                            neon_load_reg64(cpu_V1, rd + pass);
                            tcg_gen_add_i64(cpu_V0, cpu_V0, cpu_V1);
                        } else if (op == 4 || (op == 5 && u)) {
                            /* Insert */
                            neon_load_reg64(cpu_V1, rd + pass);
                            uint64_t mask;
                            if (shift < -63 || shift > 63) {
                                mask = 0;
                            } else {
                                if (op == 4) {
                                    mask = 0xffffffffffffffffull >> -shift;
                                } else {
                                    mask = 0xffffffffffffffffull << shift;
                                }
                            }
                            tcg_gen_andi_i64(cpu_V1, cpu_V1, ~mask);
                            tcg_gen_or_i64(cpu_V0, cpu_V0, cpu_V1);
                        }
                        neon_store_reg64(cpu_V0, rd + pass);
                    } else { /* size < 3 */
                        /* Operands in T0 and T1.  */
                        tmp = neon_load_reg(rm, pass);
                        tmp2 = tcg_temp_new_i32();
                        tcg_gen_movi_i32(tmp2, imm);
                        switch (op) {
                        case 0:  /* VSHR */
                        case 1:  /* VSRA */
                            GEN_NEON_INTEGER_OP(shl);
                            break;
                        case 2: /* VRSHR */
                        case 3: /* VRSRA */
                            GEN_NEON_INTEGER_OP(rshl);
                            break;
                        case 4: /* VSRI */
                        case 5: /* VSHL, VSLI */
                            switch (size) {
                            case 0: gen_helper_neon_shl_u8(tmp, tmp, tmp2); break;
                            case 1: gen_helper_neon_shl_u16(tmp, tmp, tmp2); break;
                            case 2: gen_helper_neon_shl_u32(tmp, tmp, tmp2); break;
                            default: abort();
                            }
                            break;
                        case 6: /* VQSHLU */
                            switch (size) {
                            case 0:
                                gen_helper_neon_qshlu_s8(tmp, cpu_env,
                                                         tmp, tmp2);
                                break;
                            case 1:
                                gen_helper_neon_qshlu_s16(tmp, cpu_env,
                                                          tmp, tmp2);
                                break;
                            case 2:
                                gen_helper_neon_qshlu_s32(tmp, cpu_env,
                                                          tmp, tmp2);
                                break;
                            default:
                                abort();
                            }
                            break;
                        case 7: /* VQSHL */
                            GEN_NEON_INTEGER_OP_ENV(qshl);
                            break;
                        }
                        tcg_temp_free_i32(tmp2);

                        if (op == 1 || op == 3) {
                            /* Accumulate.  */
                            tmp2 = neon_load_reg(rd, pass);
                            gen_neon_add(size, tmp, tmp2);
                            tcg_temp_free_i32(tmp2);
                        } else if (op == 4 || (op == 5 && u)) {
                            /* Insert */
                            switch (size) {
                            case 0:
                                if (op == 4)
                                    mask = 0xff >> -shift;
                                else
                                    mask = (uint8_t)(0xff << shift);
                                mask |= mask << 8;
                                mask |= mask << 16;
                                break;
                            case 1:
                                if (op == 4)
                                    mask = 0xffff >> -shift;
                                else
                                    mask = (uint16_t)(0xffff << shift);
                                mask |= mask << 16;
                                break;
                            case 2:
                                if (shift < -31 || shift > 31) {
                                    mask = 0;
                                } else {
                                    if (op == 4)
                                        mask = 0xffffffffu >> -shift;
                                    else
                                        mask = 0xffffffffu << shift;
                                }
                                break;
                            default:
                                abort();
                            }
                            tmp2 = neon_load_reg(rd, pass);
                            tcg_gen_andi_i32(tmp, tmp, mask);
                            tcg_gen_andi_i32(tmp2, tmp2, ~mask);
                            tcg_gen_or_i32(tmp, tmp, tmp2);
                            tcg_temp_free_i32(tmp2);
                        }
                        neon_store_reg(rd, pass, tmp);
                    }
                } /* for pass */
            } else if (op < 10) {
                /* Shift by immediate and narrow:
                   VSHRN, VRSHRN, VQSHRN, VQRSHRN.  */
                int input_unsigned = (op == 8) ? !u : u;
                if (rm & 1) {
                    return 1;
                }
                shift = shift - (1 << (size + 3));
                size++;
                if (size == 3) {
                    tmp64 = tcg_const_i64(shift);
                    neon_load_reg64(cpu_V0, rm);
                    neon_load_reg64(cpu_V1, rm + 1);
                    for (pass = 0; pass < 2; pass++) {
                        TCGv_i64 in;
                        if (pass == 0) {
                            in = cpu_V0;
                        } else {
                            in = cpu_V1;
                        }
                        if (q) {
                            if (input_unsigned) {
                                gen_helper_neon_rshl_u64(cpu_V0, in, tmp64);
                            } else {
                                gen_helper_neon_rshl_s64(cpu_V0, in, tmp64);
                            }
                        } else {
                            if (input_unsigned) {
                                gen_helper_neon_shl_u64(cpu_V0, in, tmp64);
                            } else {
                                gen_helper_neon_shl_s64(cpu_V0, in, tmp64);
                            }
                        }
                        tmp = tcg_temp_new_i32();
                        gen_neon_narrow_op(op == 8, u, size - 1, tmp, cpu_V0);
                        neon_store_reg(rd, pass, tmp);
                    } /* for pass */
                    tcg_temp_free_i64(tmp64);
                } else {
                    if (size == 1) {
                        imm = (uint16_t)shift;
                        imm |= imm << 16;
                    } else {
                        /* size == 2 */
                        imm = (uint32_t)shift;
                    }
                    tmp2 = tcg_const_i32(imm);
                    tmp4 = neon_load_reg(rm + 1, 0);
                    tmp5 = neon_load_reg(rm + 1, 1);
                    for (pass = 0; pass < 2; pass++) {
                        if (pass == 0) {
                            tmp = neon_load_reg(rm, 0);
                        } else {
                            tmp = tmp4;
                        }
                        gen_neon_shift_narrow(size, tmp, tmp2, q,
                                              input_unsigned);
                        if (pass == 0) {
                            tmp3 = neon_load_reg(rm, 1);
                        } else {
                            tmp3 = tmp5;
                        }
                        gen_neon_shift_narrow(size, tmp3, tmp2, q,
                                              input_unsigned);
                        tcg_gen_concat_i32_i64(cpu_V0, tmp, tmp3);
                        tcg_temp_free_i32(tmp);
                        tcg_temp_free_i32(tmp3);
                        tmp = tcg_temp_new_i32();
                        gen_neon_narrow_op(op == 8, u, size - 1, tmp, cpu_V0);
                        neon_store_reg(rd, pass, tmp);
                    } /* for pass */
                    tcg_temp_free_i32(tmp2);
                }
            } else if (op == 10) {
                /* VSHLL, VMOVL */
                if (q || (rd & 1)) {
                    return 1;
                }
                tmp = neon_load_reg(rm, 0);
                tmp2 = neon_load_reg(rm, 1);
                for (pass = 0; pass < 2; pass++) {
                    if (pass == 1)
                        tmp = tmp2;

                    gen_neon_widen(cpu_V0, tmp, size, u);

                    if (shift != 0) {
                        /* The shift is less than the width of the source
                           type, so we can just shift the whole register.  */
                        tcg_gen_shli_i64(cpu_V0, cpu_V0, shift);
                        /* Widen the result of shift: we need to clear
                         * the potential overflow bits resulting from
                         * left bits of the narrow input appearing as
                         * right bits of left the neighbour narrow
                         * input.  */
                        if (size < 2 || !u) {
                            uint64_t imm64;
                            if (size == 0) {
                                imm = (0xffu >> (8 - shift));
                                imm |= imm << 16;
                            } else if (size == 1) {
                                imm = 0xffff >> (16 - shift);
                            } else {
                                /* size == 2 */
                                imm = 0xffffffff >> (32 - shift);
                            }
                            if (size < 2) {
                                imm64 = imm | (((uint64_t)imm) << 32);
                            } else {
                                imm64 = imm;
                            }
                            tcg_gen_andi_i64(cpu_V0, cpu_V0, ~imm64);
                        }
                    }
                    neon_store_reg64(cpu_V0, rd + pass);
                }
            } else if (op >= 14) {
                /* VCVT fixed-point.  */
                if (!(insn & (1 << 21)) || (q && ((rd | rm) & 1))) {
                    return 1;
                }
                /* We have already masked out the must-be-1 top bit of imm6,
                 * hence this 32-shift where the ARM ARM has 64-imm6.
                 */
                shift = 32 - shift;
                for (pass = 0; pass < (q ? 4 : 2); pass++) {
                    tcg_gen_ld_f32(cpu_F0s, cpu_env, neon_reg_offset(rm, pass));
                    if (!(op & 1)) {
                        if (u)
                            gen_vfp_ulto(0, shift, 1);
                        else
                            gen_vfp_slto(0, shift, 1);
                    } else {
                        if (u)
                            gen_vfp_toul(0, shift, 1);
                        else
                            gen_vfp_tosl(0, shift, 1);
                    }
                    tcg_gen_st_f32(cpu_F0s, cpu_env, neon_reg_offset(rd, pass));
                }
            } else {
                return 1;
            }
        } else { /* (insn & 0x00380080) == 0 */
            int invert;
            if (q && (rd & 1)) {
                return 1;
            }

            op = (insn >> 8) & 0xf;
            /* One register and immediate.  */
            imm = (u << 7) | ((insn >> 12) & 0x70) | (insn & 0xf);
            invert = (insn & (1 << 5)) != 0;
            /* Note that op = 2,3,4,5,6,7,10,11,12,13 imm=0 is UNPREDICTABLE.
             * We choose to not special-case this and will behave as if a
             * valid constant encoding of 0 had been given.
             */
            switch (op) {
            case 0: case 1:
                /* no-op */
                break;
            case 2: case 3:
                imm <<= 8;
                break;
            case 4: case 5:
                imm <<= 16;
                break;
            case 6: case 7:
                imm <<= 24;
                break;
            case 8: case 9:
                imm |= imm << 16;
                break;
            case 10: case 11:
                imm = (imm << 8) | (imm << 24);
                break;
            case 12:
                imm = (imm << 8) | 0xff;
                break;
            case 13:
                imm = (imm << 16) | 0xffff;
                break;
            case 14:
                imm |= (imm << 8) | (imm << 16) | (imm << 24);
                if (invert)
                    imm = ~imm;
                break;
            case 15:
                if (invert) {
                    return 1;
                }
                imm = ((imm & 0x80) << 24) | ((imm & 0x3f) << 19)
                      | ((imm & 0x40) ? (0x1f << 25) : (1 << 30));
                break;
            }
            if (invert)
                imm = ~imm;

            for (pass = 0; pass < (q ? 4 : 2); pass++) {
                if (op & 1 && op < 12) {
                    tmp = neon_load_reg(rd, pass);
                    if (invert) {
                        /* The immediate value has already been inverted, so
                           BIC becomes AND.  */
                        tcg_gen_andi_i32(tmp, tmp, imm);
                    } else {
                        tcg_gen_ori_i32(tmp, tmp, imm);
                    }
                } else {
                    /* VMOV, VMVN.  */
                    tmp = tcg_temp_new_i32();
                    if (op == 14 && invert) {
                        int n;
                        uint32_t val;
                        val = 0;
                        for (n = 0; n < 4; n++) {
                            if (imm & (1 << (n + (pass & 1) * 4)))
                                val |= 0xff << (n * 8);
                        }
                        tcg_gen_movi_i32(tmp, val);
                    } else {
                        tcg_gen_movi_i32(tmp, imm);
                    }
                }
                neon_store_reg(rd, pass, tmp);
            }
        }
    } else { /* (insn & 0x00800010 == 0x00800000) */
        if (size != 3) {
            op = (insn >> 8) & 0xf;
            if ((insn & (1 << 6)) == 0) {
                /* Three registers of different lengths.  */
                int src1_wide;
                int src2_wide;
                int prewiden;
                /* undefreq: bit 0 : UNDEF if size != 0
                 *           bit 1 : UNDEF if size == 0
                 *           bit 2 : UNDEF if U == 1
                 * Note that [1:0] set implies 'always UNDEF'
                 */
                int undefreq;
                /* prewiden, src1_wide, src2_wide, undefreq */
                static const int neon_3reg_wide[16][4] = {
                    {1, 0, 0, 0}, /* VADDL */
                    {1, 1, 0, 0}, /* VADDW */
                    {1, 0, 0, 0}, /* VSUBL */
                    {1, 1, 0, 0}, /* VSUBW */
                    {0, 1, 1, 0}, /* VADDHN */
                    {0, 0, 0, 0}, /* VABAL */
                    {0, 1, 1, 0}, /* VSUBHN */
                    {0, 0, 0, 0}, /* VABDL */
                    {0, 0, 0, 0}, /* VMLAL */
                    {0, 0, 0, 6}, /* VQDMLAL */
                    {0, 0, 0, 0}, /* VMLSL */
                    {0, 0, 0, 6}, /* VQDMLSL */
                    {0, 0, 0, 0}, /* Integer VMULL */
                    {0, 0, 0, 2}, /* VQDMULL */
                    {0, 0, 0, 5}, /* Polynomial VMULL */
                    {0, 0, 0, 3}, /* Reserved: always UNDEF */
                };

                prewiden = neon_3reg_wide[op][0];
                src1_wide = neon_3reg_wide[op][1];
                src2_wide = neon_3reg_wide[op][2];
                undefreq = neon_3reg_wide[op][3];

                if (((undefreq & 1) && (size != 0)) ||
                    ((undefreq & 2) && (size == 0)) ||
                    ((undefreq & 4) && u)) {
                    return 1;
                }
                if ((src1_wide && (rn & 1)) ||
                    (src2_wide && (rm & 1)) ||
                    (!src2_wide && (rd & 1))) {
                    return 1;
                }

                /* Avoid overlapping operands.  Wide source operands are
                   always aligned so will never overlap with wide
                   destinations in problematic ways.  */
                if (rd == rm && !src2_wide) {
                    tmp = neon_load_reg(rm, 1);
                    neon_store_scratch(2, tmp);
                } else if (rd == rn && !src1_wide) {
                    tmp = neon_load_reg(rn, 1);
                    neon_store_scratch(2, tmp);
                }
                TCGV_UNUSED(tmp3);
                for (pass = 0; pass < 2; pass++) {
                    if (src1_wide) {
                        neon_load_reg64(cpu_V0, rn + pass);
                        TCGV_UNUSED(tmp);
                    } else {
                        if (pass == 1 && rd == rn) {
                            tmp = neon_load_scratch(2);
                        } else {
                            tmp = neon_load_reg(rn, pass);
                        }
                        if (prewiden) {
                            gen_neon_widen(cpu_V0, tmp, size, u);
                        }
                    }
                    if (src2_wide) {
                        neon_load_reg64(cpu_V1, rm + pass);
                        TCGV_UNUSED(tmp2);
                    } else {
                        if (pass == 1 && rd == rm) {
                            tmp2 = neon_load_scratch(2);
                        } else {
                            tmp2 = neon_load_reg(rm, pass);
                        }
                        if (prewiden) {
                            gen_neon_widen(cpu_V1, tmp2, size, u);
                        }
                    }
                    switch (op) {
                    case 0: case 1: case 4: /* VADDL, VADDW, VADDHN, VRADDHN */
                        gen_neon_addl(size);
                        break;
                    case 2: case 3: case 6: /* VSUBL, VSUBW, VSUBHN, VRSUBHN */
                        gen_neon_subl(size);
                        break;
                    case 5: case 7: /* VABAL, VABDL */
                        switch ((size << 1) | u) {
                        case 0:
                            gen_helper_neon_abdl_s16(cpu_V0, tmp, tmp2);
                            break;
                        case 1:
                            gen_helper_neon_abdl_u16(cpu_V0, tmp, tmp2);
                            break;
                        case 2:
                            gen_helper_neon_abdl_s32(cpu_V0, tmp, tmp2);
                            break;
                        case 3:
                            gen_helper_neon_abdl_u32(cpu_V0, tmp, tmp2);
                            break;
                        case 4:
                            gen_helper_neon_abdl_s64(cpu_V0, tmp, tmp2);
                            break;
                        case 5:
                            gen_helper_neon_abdl_u64(cpu_V0, tmp, tmp2);
                            break;
                        default: abort();
                        }
                        tcg_temp_free_i32(tmp2);
                        tcg_temp_free_i32(tmp);
                        break;
                    case 8: case 9: case 10: case 11: case 12: case 13:
                        /* VMLAL, VQDMLAL, VMLSL, VQDMLSL, VMULL, VQDMULL */
                        gen_neon_mull(cpu_V0, tmp, tmp2, size, u);
                        break;
                    case 14: /* Polynomial VMULL */
                        gen_helper_neon_mull_p8(cpu_V0, tmp, tmp2);
                        tcg_temp_free_i32(tmp2);
                        tcg_temp_free_i32(tmp);
                        break;
                    default: /* 15 is RESERVED: caught earlier  */
                        abort();
                    }
                    if (op == 13) {
                        /* VQDMULL */
                        gen_neon_addl_saturate(cpu_V0, cpu_V0, size);
                        neon_store_reg64(cpu_V0, rd + pass);
                    } else if (op == 5 || (op >= 8 && op <= 11)) {
                        /* Accumulate.  */
                        neon_load_reg64(cpu_V1, rd + pass);
                        switch (op) {
                        case 10: /* VMLSL */
                            gen_neon_negl(cpu_V0, size);
                            /* Fall through */
                        case 5: case 8: /* VABAL, VMLAL */
                            gen_neon_addl(size);
                            break;
                        case 9: case 11: /* VQDMLAL, VQDMLSL */
                            gen_neon_addl_saturate(cpu_V0, cpu_V0, size);
                            if (op == 11) {
                                gen_neon_negl(cpu_V0, size);
                            }
                            gen_neon_addl_saturate(cpu_V0, cpu_V1, size);
                            break;
                        default:
                            abort();
                        }
                        neon_store_reg64(cpu_V0, rd + pass);
                    } else if (op == 4 || op == 6) {
                        /* Narrowing operation.  */
                        tmp = tcg_temp_new_i32();
                        if (!u) {
                            switch (size) {
                            case 0:
                                gen_helper_neon_narrow_high_u8(tmp, cpu_V0);
                                break;
                            case 1:
                                gen_helper_neon_narrow_high_u16(tmp, cpu_V0);
                                break;
                            case 2:
                                tcg_gen_shri_i64(cpu_V0, cpu_V0, 32);
                                tcg_gen_trunc_i64_i32(tmp, cpu_V0);
                                break;
                            default: abort();
                            }
                        } else {
                            switch (size) {
                            case 0:
                                gen_helper_neon_narrow_round_high_u8(tmp, cpu_V0);
                                break;
                            case 1:
                                gen_helper_neon_narrow_round_high_u16(tmp, cpu_V0);
                                break;
                            case 2:
                                tcg_gen_addi_i64(cpu_V0, cpu_V0, 1u << 31);
                                tcg_gen_shri_i64(cpu_V0, cpu_V0, 32);
                                tcg_gen_trunc_i64_i32(tmp, cpu_V0);
                                break;
                            default: abort();
                            }
                        }
                        if (pass == 0) {
                            tmp3 = tmp;
                        } else {
                            neon_store_reg(rd, 0, tmp3);
                            neon_store_reg(rd, 1, tmp);
                        }
                    } else {
                        /* Write back the result.  */
                        neon_store_reg64(cpu_V0, rd + pass);
                    }
                }
            } else {
                /* Two registers and a scalar. NB that for ops of this form
                 * the ARM ARM labels bit 24 as Q, but it is in our variable
                 * 'u', not 'q'.
                 */
                if (size == 0) {
                    return 1;
                }
                switch (op) {
                case 1: /* Float VMLA scalar */
                case 5: /* Floating point VMLS scalar */
                case 9: /* Floating point VMUL scalar */
                    if (size == 1) {
                        return 1;
                    }
                    /* fall through */
                case 0: /* Integer VMLA scalar */
                case 4: /* Integer VMLS scalar */
                case 8: /* Integer VMUL scalar */
                case 12: /* VQDMULH scalar */
                case 13: /* VQRDMULH scalar */
                    if (u && ((rd | rn) & 1)) {
                        return 1;
                    }
                    tmp = neon_get_scalar(size, rm);
                    neon_store_scratch(0, tmp);
                    for (pass = 0; pass < (u ? 4 : 2); pass++) {
                        tmp = neon_load_scratch(0);
                        tmp2 = neon_load_reg(rn, pass);
                        if (op == 12) {
                            if (size == 1) {
                                gen_helper_neon_qdmulh_s16(tmp, cpu_env, tmp, tmp2);
                            } else {
                                gen_helper_neon_qdmulh_s32(tmp, cpu_env, tmp, tmp2);
                            }
                        } else if (op == 13) {
                            if (size == 1) {
                                gen_helper_neon_qrdmulh_s16(tmp, cpu_env, tmp, tmp2);
                            } else {
                                gen_helper_neon_qrdmulh_s32(tmp, cpu_env, tmp, tmp2);
                            }
                        } else if (op & 1) {
                            TCGv_ptr fpstatus = get_fpstatus_ptr(1);
                            gen_helper_vfp_muls(tmp, tmp, tmp2, fpstatus);
                            tcg_temp_free_ptr(fpstatus);
                        } else {
                            switch (size) {
                            case 0: gen_helper_neon_mul_u8(tmp, tmp, tmp2); break;
                            case 1: gen_helper_neon_mul_u16(tmp, tmp, tmp2); break;
                            case 2: tcg_gen_mul_i32(tmp, tmp, tmp2); break;
                            default: abort();
                            }
                        }
                        tcg_temp_free_i32(tmp2);
                        if (op < 8) {
                            /* Accumulate.  */
                            tmp2 = neon_load_reg(rd, pass);
                            switch (op) {
                            case 0:
                                gen_neon_add(size, tmp, tmp2);
                                break;
                            case 1:
                            {
                                TCGv_ptr fpstatus = get_fpstatus_ptr(1);
                                gen_helper_vfp_adds(tmp, tmp, tmp2, fpstatus);
                                tcg_temp_free_ptr(fpstatus);
                                break;
                            }
                            case 4:
                                gen_neon_rsb(size, tmp, tmp2);
                                break;
                            case 5:
                            {
                                TCGv_ptr fpstatus = get_fpstatus_ptr(1);
                                gen_helper_vfp_subs(tmp, tmp2, tmp, fpstatus);
                                tcg_temp_free_ptr(fpstatus);
                                break;
                            }
                            default:
                                abort();
                            }
                            tcg_temp_free_i32(tmp2);
                        }
                        neon_store_reg(rd, pass, tmp);
                    }
                    break;
                case 3: /* VQDMLAL scalar */
                case 7: /* VQDMLSL scalar */
                case 11: /* VQDMULL scalar */
                    if (u == 1) {
                        return 1;
                    }
                    /* fall through */
                case 2: /* VMLAL sclar */
                case 6: /* VMLSL scalar */
                case 10: /* VMULL scalar */
                    if (rd & 1) {
                        return 1;
                    }
                    tmp2 = neon_get_scalar(size, rm);
                    /* We need a copy of tmp2 because gen_neon_mull
                     * deletes it during pass 0.  */
                    tmp4 = tcg_temp_new_i32();
                    tcg_gen_mov_i32(tmp4, tmp2);
                    tmp3 = neon_load_reg(rn, 1);

                    for (pass = 0; pass < 2; pass++) {
                        if (pass == 0) {
                            tmp = neon_load_reg(rn, 0);
                        } else {
                            tmp = tmp3;
                            tmp2 = tmp4;
                        }
                        gen_neon_mull(cpu_V0, tmp, tmp2, size, u);
                        if (op != 11) {
                            neon_load_reg64(cpu_V1, rd + pass);
                        }
                        switch (op) {
                        case 6:
                            gen_neon_negl(cpu_V0, size);
                            /* Fall through */
                        case 2:
                            gen_neon_addl(size);
                            break;
                        case 3: case 7:
                            gen_neon_addl_saturate(cpu_V0, cpu_V0, size);
                            if (op == 7) {
                                gen_neon_negl(cpu_V0, size);
                            }
                            gen_neon_addl_saturate(cpu_V0, cpu_V1, size);
                            break;
                        case 10:
                            /* no-op */
                            break;
                        case 11:
                            gen_neon_addl_saturate(cpu_V0, cpu_V0, size);
                            break;
                        default:
                            abort();
                        }
                        neon_store_reg64(cpu_V0, rd + pass);
                    }


                    break;
                default: /* 14 and 15 are RESERVED */
                    return 1;
                }
            }
        } else { /* size == 3 */
            if (!u) {
                /* Extract.  */
                imm = (insn >> 8) & 0xf;

                if (imm > 7 && !q)
                    return 1;

                if (q && ((rd | rn | rm) & 1)) {
                    return 1;
                }

                if (imm == 0) {
                    neon_load_reg64(cpu_V0, rn);
                    if (q) {
                        neon_load_reg64(cpu_V1, rn + 1);
                    }
                } else if (imm == 8) {
                    neon_load_reg64(cpu_V0, rn + 1);
                    if (q) {
                        neon_load_reg64(cpu_V1, rm);
                    }
                } else if (q) {
                    tmp64 = tcg_temp_new_i64();
                    if (imm < 8) {
                        neon_load_reg64(cpu_V0, rn);
                        neon_load_reg64(tmp64, rn + 1);
                    } else {
                        neon_load_reg64(cpu_V0, rn + 1);
                        neon_load_reg64(tmp64, rm);
                    }
                    tcg_gen_shri_i64(cpu_V0, cpu_V0, (imm & 7) * 8);
                    tcg_gen_shli_i64(cpu_V1, tmp64, 64 - ((imm & 7) * 8));
                    tcg_gen_or_i64(cpu_V0, cpu_V0, cpu_V1);
                    if (imm < 8) {
                        neon_load_reg64(cpu_V1, rm);
                    } else {
                        neon_load_reg64(cpu_V1, rm + 1);
                        imm -= 8;
                    }
                    tcg_gen_shli_i64(cpu_V1, cpu_V1, 64 - (imm * 8));
                    tcg_gen_shri_i64(tmp64, tmp64, imm * 8);
                    tcg_gen_or_i64(cpu_V1, cpu_V1, tmp64);
                    tcg_temp_free_i64(tmp64);
                } else {
                    /* BUGFIX */
                    neon_load_reg64(cpu_V0, rn);
                    tcg_gen_shri_i64(cpu_V0, cpu_V0, imm * 8);
                    neon_load_reg64(cpu_V1, rm);
                    tcg_gen_shli_i64(cpu_V1, cpu_V1, 64 - (imm * 8));
                    tcg_gen_or_i64(cpu_V0, cpu_V0, cpu_V1);
                }
                neon_store_reg64(cpu_V0, rd);
                if (q) {
                    neon_store_reg64(cpu_V1, rd + 1);
                }
            } else if ((insn & (1 << 11)) == 0) {
                /* Two register misc.  */
                op = ((insn >> 12) & 0x30) | ((insn >> 7) & 0xf);
                size = (insn >> 18) & 3;
                /* UNDEF for unknown op values and bad op-size combinations */
                if ((neon_2rm_sizes[op] & (1 << size)) == 0) {
                    return 1;
                }
                if ((op != NEON_2RM_VMOVN && op != NEON_2RM_VQMOVN) &&
                    q && ((rm | rd) & 1)) {
                    return 1;
                }
                switch (op) {
                case NEON_2RM_VREV64:
                    for (pass = 0; pass < (q ? 2 : 1); pass++) {
                        tmp = neon_load_reg(rm, pass * 2);
                        tmp2 = neon_load_reg(rm, pass * 2 + 1);
                        switch (size) {
                        case 0: tcg_gen_bswap32_i32(tmp, tmp); break;
                        case 1: gen_swap_half(tmp); break;
                        case 2: /* no-op */ break;
                        default: abort();
                        }
                        neon_store_reg(rd, pass * 2 + 1, tmp);
                        if (size == 2) {
                            neon_store_reg(rd, pass * 2, tmp2);
                        } else {
                            switch (size) {
                            case 0: tcg_gen_bswap32_i32(tmp2, tmp2); break;
                            case 1: gen_swap_half(tmp2); break;
                            default: abort();
                            }
                            neon_store_reg(rd, pass * 2, tmp2);
                        }
                    }
                    break;
                case NEON_2RM_VPADDL: case NEON_2RM_VPADDL_U:
                case NEON_2RM_VPADAL: case NEON_2RM_VPADAL_U:
                    for (pass = 0; pass < q + 1; pass++) {
                        tmp = neon_load_reg(rm, pass * 2);
                        gen_neon_widen(cpu_V0, tmp, size, op & 1);
                        tmp = neon_load_reg(rm, pass * 2 + 1);
                        gen_neon_widen(cpu_V1, tmp, size, op & 1);
                        switch (size) {
                        case 0: gen_helper_neon_paddl_u16(CPU_V001); break;
                        case 1: gen_helper_neon_paddl_u32(CPU_V001); break;
                        case 2: tcg_gen_add_i64(CPU_V001); break;
                        default: abort();
                        }
                        if (op >= NEON_2RM_VPADAL) {
                            /* Accumulate.  */
                            neon_load_reg64(cpu_V1, rd + pass);
                            gen_neon_addl(size);
                        }
                        neon_store_reg64(cpu_V0, rd + pass);
                    }
                    break;
                case NEON_2RM_VTRN:
                    if (size == 2) {
                        int n;
                        for (n = 0; n < (q ? 4 : 2); n += 2) {
                            tmp = neon_load_reg(rm, n);
                            tmp2 = neon_load_reg(rd, n + 1);
                            neon_store_reg(rm, n, tmp2);
                            neon_store_reg(rd, n + 1, tmp);
                        }
                    } else {
                        goto elementwise;
                    }
                    break;
                case NEON_2RM_VUZP:
                    if (gen_neon_unzip(rd, rm, size, q)) {
                        return 1;
                    }
                    break;
                case NEON_2RM_VZIP:
                    if (gen_neon_zip(rd, rm, size, q)) {
                        return 1;
                    }
                    break;
                case NEON_2RM_VMOVN: case NEON_2RM_VQMOVN:
                    /* also VQMOVUN; op field and mnemonics don't line up */
                    if (rm & 1) {
                        return 1;
                    }
                    TCGV_UNUSED(tmp2);
                    for (pass = 0; pass < 2; pass++) {
                        neon_load_reg64(cpu_V0, rm + pass);
                        tmp = tcg_temp_new_i32();
                        gen_neon_narrow_op(op == NEON_2RM_VMOVN, q, size,
                                           tmp, cpu_V0);
                        if (pass == 0) {
                            tmp2 = tmp;
                        } else {
                            neon_store_reg(rd, 0, tmp2);
                            neon_store_reg(rd, 1, tmp);
                        }
                    }
                    break;
                case NEON_2RM_VSHLL:
                    if (q || (rd & 1)) {
                        return 1;
                    }
                    tmp = neon_load_reg(rm, 0);
                    tmp2 = neon_load_reg(rm, 1);
                    for (pass = 0; pass < 2; pass++) {
                        if (pass == 1)
                            tmp = tmp2;
                        gen_neon_widen(cpu_V0, tmp, size, 1);
                        tcg_gen_shli_i64(cpu_V0, cpu_V0, 8 << size);
                        neon_store_reg64(cpu_V0, rd + pass);
                    }
                    break;
                case NEON_2RM_VCVT_F16_F32:
                    if (!arm_feature(env, ARM_FEATURE_VFP_FP16) ||
                        q || (rm & 1)) {
                        return 1;
                    }
                    tmp = tcg_temp_new_i32();
                    tmp2 = tcg_temp_new_i32();
                    tcg_gen_ld_f32(cpu_F0s, cpu_env, neon_reg_offset(rm, 0));
                    gen_helper_neon_fcvt_f32_to_f16(tmp, cpu_F0s, cpu_env);
                    tcg_gen_ld_f32(cpu_F0s, cpu_env, neon_reg_offset(rm, 1));
                    gen_helper_neon_fcvt_f32_to_f16(tmp2, cpu_F0s, cpu_env);
                    tcg_gen_shli_i32(tmp2, tmp2, 16);
                    tcg_gen_or_i32(tmp2, tmp2, tmp);
                    tcg_gen_ld_f32(cpu_F0s, cpu_env, neon_reg_offset(rm, 2));
                    gen_helper_neon_fcvt_f32_to_f16(tmp, cpu_F0s, cpu_env);
                    tcg_gen_ld_f32(cpu_F0s, cpu_env, neon_reg_offset(rm, 3));
                    neon_store_reg(rd, 0, tmp2);
                    tmp2 = tcg_temp_new_i32();
                    gen_helper_neon_fcvt_f32_to_f16(tmp2, cpu_F0s, cpu_env);
                    tcg_gen_shli_i32(tmp2, tmp2, 16);
                    tcg_gen_or_i32(tmp2, tmp2, tmp);
                    neon_store_reg(rd, 1, tmp2);
                    tcg_temp_free_i32(tmp);
                    break;
                case NEON_2RM_VCVT_F32_F16:
                    if (!arm_feature(env, ARM_FEATURE_VFP_FP16) ||
                        q || (rd & 1)) {
                        return 1;
                    }
                    tmp3 = tcg_temp_new_i32();
                    tmp = neon_load_reg(rm, 0);
                    tmp2 = neon_load_reg(rm, 1);
                    tcg_gen_ext16u_i32(tmp3, tmp);
                    gen_helper_neon_fcvt_f16_to_f32(cpu_F0s, tmp3, cpu_env);
                    tcg_gen_st_f32(cpu_F0s, cpu_env, neon_reg_offset(rd, 0));
                    tcg_gen_shri_i32(tmp3, tmp, 16);
                    gen_helper_neon_fcvt_f16_to_f32(cpu_F0s, tmp3, cpu_env);
                    tcg_gen_st_f32(cpu_F0s, cpu_env, neon_reg_offset(rd, 1));
                    tcg_temp_free_i32(tmp);
                    tcg_gen_ext16u_i32(tmp3, tmp2);
                    gen_helper_neon_fcvt_f16_to_f32(cpu_F0s, tmp3, cpu_env);
                    tcg_gen_st_f32(cpu_F0s, cpu_env, neon_reg_offset(rd, 2));
                    tcg_gen_shri_i32(tmp3, tmp2, 16);
                    gen_helper_neon_fcvt_f16_to_f32(cpu_F0s, tmp3, cpu_env);
                    tcg_gen_st_f32(cpu_F0s, cpu_env, neon_reg_offset(rd, 3));
                    tcg_temp_free_i32(tmp2);
                    tcg_temp_free_i32(tmp3);
                    break;
                default:
                elementwise:
                    for (pass = 0; pass < (q ? 4 : 2); pass++) {
                        if (neon_2rm_is_float_op(op)) {
                            tcg_gen_ld_f32(cpu_F0s, cpu_env,
                                           neon_reg_offset(rm, pass));
                            TCGV_UNUSED(tmp);
                        } else {
                            tmp = neon_load_reg(rm, pass);
                        }
                        switch (op) {
                        case NEON_2RM_VREV32:
                            switch (size) {
                            case 0: tcg_gen_bswap32_i32(tmp, tmp); break;
                            case 1: gen_swap_half(tmp); break;
                            default: abort();
                            }
                            break;
                        case NEON_2RM_VREV16:
                            gen_rev16(tmp);
                            break;
                        case NEON_2RM_VCLS:
                            switch (size) {
                            case 0: gen_helper_neon_cls_s8(tmp, tmp); break;
                            case 1: gen_helper_neon_cls_s16(tmp, tmp); break;
                            case 2: gen_helper_neon_cls_s32(tmp, tmp); break;
                            default: abort();
                            }
                            break;
                        case NEON_2RM_VCLZ:
                            switch (size) {
                            case 0: gen_helper_neon_clz_u8(tmp, tmp); break;
                            case 1: gen_helper_neon_clz_u16(tmp, tmp); break;
                            case 2: gen_helper_clz(tmp, tmp); break;
                            default: abort();
                            }
                            break;
                        case NEON_2RM_VCNT:
                            gen_helper_neon_cnt_u8(tmp, tmp);
                            break;
                        case NEON_2RM_VMVN:
                            tcg_gen_not_i32(tmp, tmp);
                            break;
                        case NEON_2RM_VQABS:
                            switch (size) {
                            case 0:
                                gen_helper_neon_qabs_s8(tmp, cpu_env, tmp);
                                break;
                            case 1:
                                gen_helper_neon_qabs_s16(tmp, cpu_env, tmp);
                                break;
                            case 2:
                                gen_helper_neon_qabs_s32(tmp, cpu_env, tmp);
                                break;
                            default: abort();
                            }
                            break;
                        case NEON_2RM_VQNEG:
                            switch (size) {
                            case 0:
                                gen_helper_neon_qneg_s8(tmp, cpu_env, tmp);
                                break;
                            case 1:
                                gen_helper_neon_qneg_s16(tmp, cpu_env, tmp);
                                break;
                            case 2:
                                gen_helper_neon_qneg_s32(tmp, cpu_env, tmp);
                                break;
                            default: abort();
                            }
                            break;
                        case NEON_2RM_VCGT0: case NEON_2RM_VCLE0:
                            tmp2 = tcg_const_i32(0);
                            switch(size) {
                            case 0: gen_helper_neon_cgt_s8(tmp, tmp, tmp2); break;
                            case 1: gen_helper_neon_cgt_s16(tmp, tmp, tmp2); break;
                            case 2: gen_helper_neon_cgt_s32(tmp, tmp, tmp2); break;
                            default: abort();
                            }
                            tcg_temp_free(tmp2);
                            if (op == NEON_2RM_VCLE0) {
                                tcg_gen_not_i32(tmp, tmp);
                            }
                            break;
                        case NEON_2RM_VCGE0: case NEON_2RM_VCLT0:
                            tmp2 = tcg_const_i32(0);
                            switch(size) {
                            case 0: gen_helper_neon_cge_s8(tmp, tmp, tmp2); break;
                            case 1: gen_helper_neon_cge_s16(tmp, tmp, tmp2); break;
                            case 2: gen_helper_neon_cge_s32(tmp, tmp, tmp2); break;
                            default: abort();
                            }
                            tcg_temp_free(tmp2);
                            if (op == NEON_2RM_VCLT0) {
                                tcg_gen_not_i32(tmp, tmp);
                            }
                            break;
                        case NEON_2RM_VCEQ0:
                            tmp2 = tcg_const_i32(0);
                            switch(size) {
                            case 0: gen_helper_neon_ceq_u8(tmp, tmp, tmp2); break;
                            case 1: gen_helper_neon_ceq_u16(tmp, tmp, tmp2); break;
                            case 2: gen_helper_neon_ceq_u32(tmp, tmp, tmp2); break;
                            default: abort();
                            }
                            tcg_temp_free(tmp2);
                            break;
                        case NEON_2RM_VABS:
                            switch(size) {
                            case 0: gen_helper_neon_abs_s8(tmp, tmp); break;
                            case 1: gen_helper_neon_abs_s16(tmp, tmp); break;
                            case 2: tcg_gen_abs_i32(tmp, tmp); break;
                            default: abort();
                            }
                            break;
                        case NEON_2RM_VNEG:
                            tmp2 = tcg_const_i32(0);
                            gen_neon_rsb(size, tmp, tmp2);
                            tcg_temp_free(tmp2);
                            break;
                        case NEON_2RM_VCGT0_F:
                        {
                            TCGv_ptr fpstatus = get_fpstatus_ptr(1);
                            tmp2 = tcg_const_i32(0);
                            gen_helper_neon_cgt_f32(tmp, tmp, tmp2, fpstatus);
                            tcg_temp_free(tmp2);
                            tcg_temp_free_ptr(fpstatus);
                            break;
                        }
                        case NEON_2RM_VCGE0_F:
                        {
                            TCGv_ptr fpstatus = get_fpstatus_ptr(1);
                            tmp2 = tcg_const_i32(0);
                            gen_helper_neon_cge_f32(tmp, tmp, tmp2, fpstatus);
                            tcg_temp_free(tmp2);
                            tcg_temp_free_ptr(fpstatus);
                            break;
                        }
                        case NEON_2RM_VCEQ0_F:
                        {
                            TCGv_ptr fpstatus = get_fpstatus_ptr(1);
                            tmp2 = tcg_const_i32(0);
                            gen_helper_neon_ceq_f32(tmp, tmp, tmp2, fpstatus);
                            tcg_temp_free(tmp2);
                            tcg_temp_free_ptr(fpstatus);
                            break;
                        }
                        case NEON_2RM_VCLE0_F:
                        {
                            TCGv_ptr fpstatus = get_fpstatus_ptr(1);
                            tmp2 = tcg_const_i32(0);
                            gen_helper_neon_cge_f32(tmp, tmp2, tmp, fpstatus);
                            tcg_temp_free(tmp2);
                            tcg_temp_free_ptr(fpstatus);
                            break;
                        }
                        case NEON_2RM_VCLT0_F:
                        {
                            TCGv_ptr fpstatus = get_fpstatus_ptr(1);
                            tmp2 = tcg_const_i32(0);
                            gen_helper_neon_cgt_f32(tmp, tmp2, tmp, fpstatus);
                            tcg_temp_free(tmp2);
                            tcg_temp_free_ptr(fpstatus);
                            break;
                        }
                        case NEON_2RM_VABS_F:
                            gen_vfp_abs(0);
                            break;
                        case NEON_2RM_VNEG_F:
                            gen_vfp_neg(0);
                            break;
                        case NEON_2RM_VSWP:
                            tmp2 = neon_load_reg(rd, pass);
                            neon_store_reg(rm, pass, tmp2);
                            break;
                        case NEON_2RM_VTRN:
                            tmp2 = neon_load_reg(rd, pass);
                            switch (size) {
                            case 0: gen_neon_trn_u8(tmp, tmp2); break;
                            case 1: gen_neon_trn_u16(tmp, tmp2); break;
                            default: abort();
                            }
                            neon_store_reg(rm, pass, tmp2);
                            break;
                        case NEON_2RM_VRECPE:
                            gen_helper_recpe_u32(tmp, tmp, cpu_env);
                            break;
                        case NEON_2RM_VRSQRTE:
                            gen_helper_rsqrte_u32(tmp, tmp, cpu_env);
                            break;
                        case NEON_2RM_VRECPE_F:
                            gen_helper_recpe_f32(cpu_F0s, cpu_F0s, cpu_env);
                            break;
                        case NEON_2RM_VRSQRTE_F:
                            gen_helper_rsqrte_f32(cpu_F0s, cpu_F0s, cpu_env);
                            break;
                        case NEON_2RM_VCVT_FS: /* VCVT.F32.S32 */
                            gen_vfp_sito(0, 1);
                            break;
                        case NEON_2RM_VCVT_FU: /* VCVT.F32.U32 */
                            gen_vfp_uito(0, 1);
                            break;
                        case NEON_2RM_VCVT_SF: /* VCVT.S32.F32 */
                            gen_vfp_tosiz(0, 1);
                            break;
                        case NEON_2RM_VCVT_UF: /* VCVT.U32.F32 */
                            gen_vfp_touiz(0, 1);
                            break;
                        default:
                            /* Reserved op values were caught by the
                             * neon_2rm_sizes[] check earlier.
                             */
                            abort();
                        }
                        if (neon_2rm_is_float_op(op)) {
                            tcg_gen_st_f32(cpu_F0s, cpu_env,
                                           neon_reg_offset(rd, pass));
                        } else {
                            neon_store_reg(rd, pass, tmp);
                        }
                    }
                    break;
                }
            } else if ((insn & (1 << 10)) == 0) {
                /* VTBL, VTBX.  */
                int n = ((insn >> 8) & 3) + 1;
                if ((rn + n) > 32) {
                    /* This is UNPREDICTABLE; we choose to UNDEF to avoid the
                     * helper function running off the end of the register file.
                     */
                    return 1;
                }
                n <<= 3;
                if (insn & (1 << 6)) {
                    tmp = neon_load_reg(rd, 0);
                } else {
                    tmp = tcg_temp_new_i32();
                    tcg_gen_movi_i32(tmp, 0);
                }
                tmp2 = neon_load_reg(rm, 0);
                tmp4 = tcg_const_i32(rn);
                tmp5 = tcg_const_i32(n);
                gen_helper_neon_tbl(tmp2, cpu_env, tmp2, tmp, tmp4, tmp5);
                tcg_temp_free_i32(tmp);
                if (insn & (1 << 6)) {
                    tmp = neon_load_reg(rd, 1);
                } else {
                    tmp = tcg_temp_new_i32();
                    tcg_gen_movi_i32(tmp, 0);
                }
                tmp3 = neon_load_reg(rm, 1);
                gen_helper_neon_tbl(tmp3, cpu_env, tmp3, tmp, tmp4, tmp5);
                tcg_temp_free_i32(tmp5);
                tcg_temp_free_i32(tmp4);
                neon_store_reg(rd, 0, tmp2);
                neon_store_reg(rd, 1, tmp3);
                tcg_temp_free_i32(tmp);
            } else if ((insn & 0x380) == 0) {
                /* VDUP */
                if ((insn & (7 << 16)) == 0 || (q && (rd & 1))) {
                    return 1;
                }
                if (insn & (1 << 19)) {
                    tmp = neon_load_reg(rm, 1);
                } else {
                    tmp = neon_load_reg(rm, 0);
                }
                if (insn & (1 << 16)) {
                    gen_neon_dup_u8(tmp, ((insn >> 17) & 3) * 8);
                } else if (insn & (1 << 17)) {
                    if ((insn >> 18) & 1)
                        gen_neon_dup_high16(tmp);
                    else
                        gen_neon_dup_low16(tmp);
                }
                for (pass = 0; pass < (q ? 4 : 2); pass++) {
                    tmp2 = tcg_temp_new_i32();
                    tcg_gen_mov_i32(tmp2, tmp);
                    neon_store_reg(rd, pass, tmp2);
                }
                tcg_temp_free_i32(tmp);
            } else {
                return 1;
            }
        }
    }
    return 0;
}

static int disas_coproc_insn(CPUARMState * env, DisasContext *s, uint32_t insn)
{
    int cpnum, is64, crn, crm, opc1, opc2, isread, rt, rt2;
    const ARMCPRegInfo *ri;
    ARMCPU *cpu = arm_env_get_cpu(env);

    cpnum = (insn >> 8) & 0xf;
    if (arm_feature(env, ARM_FEATURE_XSCALE)
	    && ((env->cp15.c15_cpar ^ 0x3fff) & (1 << cpnum)))
	return 1;

    /* First check for coprocessor space used for actual instructions */
    switch (cpnum) {
      case 0:
      case 1:
	if (arm_feature(env, ARM_FEATURE_IWMMXT)) {
	    return disas_iwmmxt_insn(env, s, insn);
	} else if (arm_feature(env, ARM_FEATURE_XSCALE)) {
	    return disas_dsp_insn(env, s, insn);
	}
	return 1;
    case 10:
    case 11:
	return disas_vfp_insn (env, s, insn);
    default:
        break;
    }

    /* Otherwise treat as a generic register access */
    is64 = (insn & (1 << 25)) == 0;
    if (!is64 && ((insn & (1 << 4)) == 0)) {
        /* cdp */
        return 1;
    }

    crm = insn & 0xf;
    if (is64) {
        crn = 0;
        opc1 = (insn >> 4) & 0xf;
        opc2 = 0;
        rt2 = (insn >> 16) & 0xf;
    } else {
        crn = (insn >> 16) & 0xf;
        opc1 = (insn >> 21) & 7;
        opc2 = (insn >> 5) & 7;
        rt2 = 0;
    }
    isread = (insn >> 20) & 1;
    rt = (insn >> 12) & 0xf;

    ri = get_arm_cp_reginfo(cpu,
                            ENCODE_CP_REG(cpnum, is64, crn, crm, opc1, opc2));
    if (ri) {
        /* Check access permissions */
        if (!cp_access_ok(env, ri, isread)) {
            return 1;
        }

        /* Handle special cases first */
        switch (ri->type & ~(ARM_CP_FLAG_MASK & ~ARM_CP_SPECIAL)) {
        case ARM_CP_NOP:
            return 0;
        case ARM_CP_WFI:
            if (isread) {
                return 1;
            }
            gen_set_pc_im(s->pc);
            s->is_jmp = DISAS_WFI;
            return 0;
        default:
            break;
        }

        if (isread) {
            /* Read */
            if (is64) {
                TCGv_i64 tmp64;
                TCGv_i32 tmp;
                if (ri->type & ARM_CP_CONST) {
                    tmp64 = tcg_const_i64(ri->resetvalue);
                } else if (ri->readfn) {
                    TCGv_ptr tmpptr;
                    gen_set_pc_im(s->pc);
                    tmp64 = tcg_temp_new_i64();
                    tmpptr = tcg_const_ptr(ri);
                    gen_helper_get_cp_reg64(tmp64, cpu_env, tmpptr);
                    tcg_temp_free_ptr(tmpptr);
                } else {
                    tmp64 = tcg_temp_new_i64();
                    tcg_gen_ld_i64(tmp64, cpu_env, ri->fieldoffset);
                }
                tmp = tcg_temp_new_i32();
                tcg_gen_trunc_i64_i32(tmp, tmp64);
                store_reg(s, rt, tmp);
                tcg_gen_shri_i64(tmp64, tmp64, 32);
                tmp = tcg_temp_new_i32();
                tcg_gen_trunc_i64_i32(tmp, tmp64);
                tcg_temp_free_i64(tmp64);
                store_reg(s, rt2, tmp);
            } else {
                TCGv tmp;
                if (ri->type & ARM_CP_CONST) {
                    tmp = tcg_const_i32(ri->resetvalue);
                } else if (ri->readfn) {
                    TCGv_ptr tmpptr;
                    gen_set_pc_im(s->pc);
                    tmp = tcg_temp_new_i32();
                    tmpptr = tcg_const_ptr(ri);
                    gen_helper_get_cp_reg(tmp, cpu_env, tmpptr);
                    tcg_temp_free_ptr(tmpptr);
                } else {
                    tmp = load_cpu_offset(ri->fieldoffset);
                }
                if (rt == 15) {
                    /* Destination register of r15 for 32 bit loads sets
                     * the condition codes from the high 4 bits of the value
                     */
                    gen_set_nzcv(tmp);
                    tcg_temp_free_i32(tmp);
                } else {
                    store_reg(s, rt, tmp);
                }
            }
        } else {
            /* Write */
            if (ri->type & ARM_CP_CONST) {
                /* If not forbidden by access permissions, treat as WI */
                return 0;
            }

            if (is64) {
                TCGv tmplo, tmphi;
                TCGv_i64 tmp64 = tcg_temp_new_i64();
                tmplo = load_reg(s, rt);
                tmphi = load_reg(s, rt2);
                tcg_gen_concat_i32_i64(tmp64, tmplo, tmphi);
                tcg_temp_free_i32(tmplo);
                tcg_temp_free_i32(tmphi);
                if (ri->writefn) {
                    TCGv_ptr tmpptr = tcg_const_ptr(ri);
                    gen_set_pc_im(s->pc);
                    gen_helper_set_cp_reg64(cpu_env, tmpptr, tmp64);
                    tcg_temp_free_ptr(tmpptr);
                } else {
                    tcg_gen_st_i64(tmp64, cpu_env, ri->fieldoffset);
                }
                tcg_temp_free_i64(tmp64);
            } else {
                if (ri->writefn) {
                    TCGv tmp;
                    TCGv_ptr tmpptr;
                    gen_set_pc_im(s->pc);
                    tmp = load_reg(s, rt);
                    tmpptr = tcg_const_ptr(ri);
                    gen_helper_set_cp_reg(cpu_env, tmpptr, tmp);
                    tcg_temp_free_ptr(tmpptr);
                    tcg_temp_free_i32(tmp);
                } else {
                    TCGv tmp = load_reg(s, rt);
                    store_cpu_offset(tmp, ri->fieldoffset);
                }
            }
            /* We default to ending the TB on a coprocessor register write,
             * but allow this to be suppressed by the register definition
             * (usually only necessary to work around guest bugs).
             */
            if (!(ri->type & ARM_CP_SUPPRESS_TB_END)) {
                gen_lookup_tb(s);
            }
        }
        return 0;
    }

    return 1;
}


/* Store a 64-bit value to a register pair.  Clobbers val.  */
static void gen_storeq_reg(DisasContext *s, int rlow, int rhigh, TCGv_i64 val)
{
    TCGv tmp;
    tmp = tcg_temp_new_i32();
    tcg_gen_trunc_i64_i32(tmp, val);
    store_reg(s, rlow, tmp);
    tmp = tcg_temp_new_i32();
    tcg_gen_shri_i64(val, val, 32);
    tcg_gen_trunc_i64_i32(tmp, val);
    store_reg(s, rhigh, tmp);
}

/* load a 32-bit value from a register and perform a 64-bit accumulate.  */
static void gen_addq_lo(DisasContext *s, TCGv_i64 val, int rlow)
{
    TCGv_i64 tmp;
    TCGv tmp2;

    /* Load value and extend to 64 bits.  */
    tmp = tcg_temp_new_i64();
    tmp2 = load_reg(s, rlow);
    tcg_gen_extu_i32_i64(tmp, tmp2);
    tcg_temp_free_i32(tmp2);
    tcg_gen_add_i64(val, val, tmp);
    tcg_temp_free_i64(tmp);
}

/* load and add a 64-bit value from a register pair.  */
static void gen_addq(DisasContext *s, TCGv_i64 val, int rlow, int rhigh)
{
    TCGv_i64 tmp;
    TCGv tmpl;
    TCGv tmph;

    /* Load 64-bit value rd:rn.  */
    tmpl = load_reg(s, rlow);
    tmph = load_reg(s, rhigh);
    tmp = tcg_temp_new_i64();
    tcg_gen_concat_i32_i64(tmp, tmpl, tmph);
    tcg_temp_free_i32(tmpl);
    tcg_temp_free_i32(tmph);
    tcg_gen_add_i64(val, val, tmp);
    tcg_temp_free_i64(tmp);
}

/* Set N and Z flags from hi|lo.  */
static void gen_logicq_cc(TCGv lo, TCGv hi)
{
    tcg_gen_mov_i32(cpu_NF, hi);
    tcg_gen_or_i32(cpu_ZF, lo, hi);
}

/* Load/Store exclusive instructions are implemented by remembering
   the value/address loaded, and seeing if these are the same
   when the store is performed. This should be sufficient to implement
   the architecturally mandated semantics, and avoids having to monitor
   regular stores.

   In system emulation mode only one CPU will be running at once, so
   this sequence is effectively atomic.  In user emulation mode we
   throw an exception and handle the atomic operation elsewhere.  */
static void gen_load_exclusive(DisasContext *s, int rt, int rt2,
                               TCGv addr, int size)
{
    TCGv tmp;

    switch (size) {
    case 0:
        tmp = gen_ld8u(addr, IS_USER(s));
        break;
    case 1:
        tmp = gen_ld16u(addr, IS_USER(s));
        break;
    case 2:
    case 3:
        tmp = gen_ld32(addr, IS_USER(s));
        break;
    default:
        abort();
    }
    tcg_gen_mov_i32(cpu_exclusive_val, tmp);
    store_reg(s, rt, tmp);
    if (size == 3) {
        TCGv tmp2 = tcg_temp_new_i32();
        tcg_gen_addi_i32(tmp2, addr, 4);
        tmp = gen_ld32(tmp2, IS_USER(s));
        tcg_temp_free_i32(tmp2);
        tcg_gen_mov_i32(cpu_exclusive_high, tmp);
        store_reg(s, rt2, tmp);
    }
    tcg_gen_mov_i32(cpu_exclusive_addr, addr);
}

static void gen_clrex(DisasContext *s)
{
    tcg_gen_movi_i32(cpu_exclusive_addr, -1);
}

#ifdef CONFIG_USER_ONLY
static void gen_store_exclusive(DisasContext *s, int rd, int rt, int rt2,
                                TCGv addr, int size)
{
    tcg_gen_mov_i32(cpu_exclusive_test, addr);
    tcg_gen_movi_i32(cpu_exclusive_info,
                     size | (rd << 4) | (rt << 8) | (rt2 << 12));
    gen_exception_insn(s, 4, EXCP_STREX);
}
#else
static void gen_store_exclusive(DisasContext *s, int rd, int rt, int rt2,
                                TCGv addr, int size)
{
    TCGv tmp;
    int done_label;
    int fail_label;

    /* if (env->exclusive_addr == addr && env->exclusive_val == [addr]) {
         [addr] = {Rt};
         {Rd} = 0;
       } else {
         {Rd} = 1;
       } */
    fail_label = gen_new_label();
    done_label = gen_new_label();
    tcg_gen_brcond_i32(TCG_COND_NE, addr, cpu_exclusive_addr, fail_label);
    switch (size) {
    case 0:
        tmp = gen_ld8u(addr, IS_USER(s));
        break;
    case 1:
        tmp = gen_ld16u(addr, IS_USER(s));
        break;
    case 2:
    case 3:
        tmp = gen_ld32(addr, IS_USER(s));
        break;
    default:
        abort();
    }
    tcg_gen_brcond_i32(TCG_COND_NE, tmp, cpu_exclusive_val, fail_label);
    tcg_temp_free_i32(tmp);
    if (size == 3) {
        TCGv tmp2 = tcg_temp_new_i32();
        tcg_gen_addi_i32(tmp2, addr, 4);
        tmp = gen_ld32(tmp2, IS_USER(s));
        tcg_temp_free_i32(tmp2);
        tcg_gen_brcond_i32(TCG_COND_NE, tmp, cpu_exclusive_high, fail_label);
        tcg_temp_free_i32(tmp);
    }
    tmp = load_reg(s, rt);
    switch (size) {
    case 0:
        gen_st8(tmp, addr, IS_USER(s));
        break;
    case 1:
        gen_st16(tmp, addr, IS_USER(s));
        break;
    case 2:
    case 3:
        gen_st32(tmp, addr, IS_USER(s));
        break;
    default:
        abort();
    }
    if (size == 3) {
        tcg_gen_addi_i32(addr, addr, 4);
        tmp = load_reg(s, rt2);
        gen_st32(tmp, addr, IS_USER(s));
    }
    tcg_gen_movi_i32(cpu_R[rd], 0);
    tcg_gen_br(done_label);
    gen_set_label(fail_label);
    tcg_gen_movi_i32(cpu_R[rd], 1);
    gen_set_label(done_label);
    tcg_gen_movi_i32(cpu_exclusive_addr, -1);
}
#endif

static void disas_arm_insn(CPUARMState * env, DisasContext *s)
{
    unsigned int cond, insn, val, op1, i, shift, rm, rs, rn, rd, sh;
    TCGv tmp;
    TCGv tmp2;
    TCGv tmp3;
    TCGv addr;
    TCGv_i64 tmp64;

    insn = arm_ldl_code(env, s->pc, s->bswap_code);
    s->pc += 4;

    /* M variants do not implement ARM mode.  */
    if (IS_M(env))
        goto illegal_op;
    cond = insn >> 28;
    if (cond == 0xf){
        /* In ARMv3 and v4 the NV condition is UNPREDICTABLE; we
         * choose to UNDEF. In ARMv5 and above the space is used
         * for miscellaneous unconditional instructions.
         */
        ARCH(5);

        /* Unconditional instructions.  */
        if (((insn >> 25) & 7) == 1) {
            /* NEON Data processing.  */
            if (!arm_feature(env, ARM_FEATURE_NEON))
                goto illegal_op;

            if (disas_neon_data_insn(env, s, insn))
                goto illegal_op;
            return;
        }
        if ((insn & 0x0f100000) == 0x04000000) {
            /* NEON load/store.  */
            if (!arm_feature(env, ARM_FEATURE_NEON))
                goto illegal_op;

            if (disas_neon_ls_insn(env, s, insn))
                goto illegal_op;
            return;
        }
        if (((insn & 0x0f30f000) == 0x0510f000) ||
            ((insn & 0x0f30f010) == 0x0710f000)) {
            if ((insn & (1 << 22)) == 0) {
                /* PLDW; v7MP */
                if (!arm_feature(env, ARM_FEATURE_V7MP)) {
                    goto illegal_op;
                }
            }
            /* Otherwise PLD; v5TE+ */
            ARCH(5TE);
            return;
        }
        if (((insn & 0x0f70f000) == 0x0450f000) ||
            ((insn & 0x0f70f010) == 0x0650f000)) {
            ARCH(7);
            return; /* PLI; V7 */
        }
        if (((insn & 0x0f700000) == 0x04100000) ||
            ((insn & 0x0f700010) == 0x06100000)) {
            if (!arm_feature(env, ARM_FEATURE_V7MP)) {
                goto illegal_op;
            }
            return; /* v7MP: Unallocated memory hint: must NOP */
        }

        if ((insn & 0x0ffffdff) == 0x01010000) {
            ARCH(6);
            /* setend */
            if (((insn >> 9) & 1) != s->bswap_code) {
                /* Dynamic endianness switching not implemented. */
                goto illegal_op;
            }
            return;
        } else if ((insn & 0x0fffff00) == 0x057ff000) {
            switch ((insn >> 4) & 0xf) {
            case 1: /* clrex */
                ARCH(6K);
                gen_clrex(s);
                return;
            case 4: /* dsb */
            case 5: /* dmb */
            case 6: /* isb */
                ARCH(7);
                /* We don't emulate caches so these are a no-op.  */
                return;
            default:
                goto illegal_op;
            }
        } else if ((insn & 0x0e5fffe0) == 0x084d0500) {
            /* srs */
            int32_t offset;
            if (IS_USER(s))
                goto illegal_op;
            ARCH(6);
            op1 = (insn & 0x1f);
            addr = tcg_temp_new_i32();
            tmp = tcg_const_i32(op1);
            gen_helper_get_r13_banked(addr, cpu_env, tmp);
            tcg_temp_free_i32(tmp);
            i = (insn >> 23) & 3;
            switch (i) {
            case 0: offset = -4; break; /* DA */
            case 1: offset = 0; break; /* IA */
            case 2: offset = -8; break; /* DB */
            case 3: offset = 4; break; /* IB */
            default: abort();
            }
            if (offset)
                tcg_gen_addi_i32(addr, addr, offset);
            tmp = load_reg(s, 14);
            gen_st32(tmp, addr, 0);
            tmp = load_cpu_field(spsr);
            tcg_gen_addi_i32(addr, addr, 4);
            gen_st32(tmp, addr, 0);
            if (insn & (1 << 21)) {
                /* Base writeback.  */
                switch (i) {
                case 0: offset = -8; break;
                case 1: offset = 4; break;
                case 2: offset = -4; break;
                case 3: offset = 0; break;
                default: abort();
                }
                if (offset)
                    tcg_gen_addi_i32(addr, addr, offset);
                tmp = tcg_const_i32(op1);
                gen_helper_set_r13_banked(cpu_env, tmp, addr);
                tcg_temp_free_i32(tmp);
                tcg_temp_free_i32(addr);
            } else {
                tcg_temp_free_i32(addr);
            }
            return;
        } else if ((insn & 0x0e50ffe0) == 0x08100a00) {
            /* rfe */
            int32_t offset;
            if (IS_USER(s))
                goto illegal_op;
            ARCH(6);
            rn = (insn >> 16) & 0xf;
            addr = load_reg(s, rn);
            i = (insn >> 23) & 3;
            switch (i) {
            case 0: offset = -4; break; /* DA */
            case 1: offset = 0; break; /* IA */
            case 2: offset = -8; break; /* DB */
            case 3: offset = 4; break; /* IB */
            default: abort();
            }
            if (offset)
                tcg_gen_addi_i32(addr, addr, offset);
            /* Load PC into tmp and CPSR into tmp2.  */
            tmp = gen_ld32(addr, 0);
            tcg_gen_addi_i32(addr, addr, 4);
            tmp2 = gen_ld32(addr, 0);
            if (insn & (1 << 21)) {
                /* Base writeback.  */
                switch (i) {
                case 0: offset = -8; break;
                case 1: offset = 4; break;
                case 2: offset = -4; break;
                case 3: offset = 0; break;
                default: abort();
                }
                if (offset)
                    tcg_gen_addi_i32(addr, addr, offset);
                store_reg(s, rn, addr);
            } else {
                tcg_temp_free_i32(addr);
            }
            gen_rfe(s, tmp, tmp2);
            return;
        } else if ((insn & 0x0e000000) == 0x0a000000) {
            /* branch link and change to thumb (blx <offset>) */
            int32_t offset;

            val = (uint32_t)s->pc;
            tmp = tcg_temp_new_i32();
            tcg_gen_movi_i32(tmp, val);
            store_reg(s, 14, tmp);
            /* Sign-extend the 24-bit offset */
            offset = (((int32_t)insn) << 8) >> 8;
            /* offset * 4 + bit24 * 2 + (thumb bit) */
            val += (offset << 2) | ((insn >> 23) & 2) | 1;
            /* pipeline offset */
            val += 4;
            /* protected by ARCH(5); above, near the start of uncond block */
            gen_bx_im(s, val);
            return;
        } else if ((insn & 0x0e000f00) == 0x0c000100) {
            if (arm_feature(env, ARM_FEATURE_IWMMXT)) {
                /* iWMMXt register transfer.  */
                if (env->cp15.c15_cpar & (1 << 1))
                    if (!disas_iwmmxt_insn(env, s, insn))
                        return;
            }
        } else if ((insn & 0x0fe00000) == 0x0c400000) {
            /* Coprocessor double register transfer.  */
            ARCH(5TE);
        } else if ((insn & 0x0f000010) == 0x0e000010) {
            /* Additional coprocessor register transfer.  */
        } else if ((insn & 0x0ff10020) == 0x01000000) {
            uint32_t mask;
            uint32_t val;
            /* cps (privileged) */
            if (IS_USER(s))
                return;
            mask = val = 0;
            if (insn & (1 << 19)) {
                if (insn & (1 << 8))
                    mask |= CPSR_A;
                if (insn & (1 << 7))
                    mask |= CPSR_I;
                if (insn & (1 << 6))
                    mask |= CPSR_F;
                if (insn & (1 << 18))
                    val |= mask;
            }
            if (insn & (1 << 17)) {
                mask |= CPSR_M;
                val |= (insn & 0x1f);
            }
            if (mask) {
                gen_set_psr_im(s, mask, 0, val);
            }
            return;
        }
        goto illegal_op;
    }
    if (cond != 0xe) {
        /* if not always execute, we generate a conditional jump to
           next instruction */
        s->condlabel = gen_new_label();
        gen_test_cc(cond ^ 1, s->condlabel);
        s->condjmp = 1;
    }
    if ((insn & 0x0f900000) == 0x03000000) {
        if ((insn & (1 << 21)) == 0) {
            ARCH(6T2);
            rd = (insn >> 12) & 0xf;
            val = ((insn >> 4) & 0xf000) | (insn & 0xfff);
            if ((insn & (1 << 22)) == 0) {
                /* MOVW */
                tmp = tcg_temp_new_i32();
                tcg_gen_movi_i32(tmp, val);
            } else {
                /* MOVT */
                tmp = load_reg(s, rd);
                tcg_gen_ext16u_i32(tmp, tmp);
                tcg_gen_ori_i32(tmp, tmp, val << 16);
            }
            store_reg(s, rd, tmp);
        } else {
            if (((insn >> 12) & 0xf) != 0xf)
                goto illegal_op;
            if (((insn >> 16) & 0xf) == 0) {
                gen_nop_hint(s, insn & 0xff);
            } else {
                /* CPSR = immediate */
                val = insn & 0xff;
                shift = ((insn >> 8) & 0xf) * 2;
                if (shift)
                    val = (val >> shift) | (val << (32 - shift));
                i = ((insn & (1 << 22)) != 0);
                if (gen_set_psr_im(s, msr_mask(env, s, (insn >> 16) & 0xf, i), i, val))
                    goto illegal_op;
            }
        }
    } else if ((insn & 0x0f900000) == 0x01000000
               && (insn & 0x00000090) != 0x00000090) {
        /* miscellaneous instructions */
        op1 = (insn >> 21) & 3;
        sh = (insn >> 4) & 0xf;
        rm = insn & 0xf;
        switch (sh) {
        case 0x0: /* move program status register */
            if (op1 & 1) {
                /* PSR = reg */
                tmp = load_reg(s, rm);
                i = ((op1 & 2) != 0);
                if (gen_set_psr(s, msr_mask(env, s, (insn >> 16) & 0xf, i), i, tmp))
                    goto illegal_op;
            } else {
                /* reg = PSR */
                rd = (insn >> 12) & 0xf;
                if (op1 & 2) {
                    if (IS_USER(s))
                        goto illegal_op;
                    tmp = load_cpu_field(spsr);
                } else {
                    tmp = tcg_temp_new_i32();
                    gen_helper_cpsr_read(tmp, cpu_env);
                }
                store_reg(s, rd, tmp);
            }
            break;
        case 0x1:
            if (op1 == 1) {
                /* branch/exchange thumb (bx).  */
                ARCH(4T);
                tmp = load_reg(s, rm);
                gen_bx(s, tmp);
            } else if (op1 == 3) {
                /* clz */
                ARCH(5);
                rd = (insn >> 12) & 0xf;
                tmp = load_reg(s, rm);
                gen_helper_clz(tmp, tmp);
                store_reg(s, rd, tmp);
            } else {
                goto illegal_op;
            }
            break;
        case 0x2:
            if (op1 == 1) {
                ARCH(5J); /* bxj */
                /* Trivial implementation equivalent to bx.  */
                tmp = load_reg(s, rm);
                gen_bx(s, tmp);
            } else {
                goto illegal_op;
            }
            break;
        case 0x3:
            if (op1 != 1)
              goto illegal_op;

            ARCH(5);
            /* branch link/exchange thumb (blx) */
            tmp = load_reg(s, rm);
            tmp2 = tcg_temp_new_i32();
            tcg_gen_movi_i32(tmp2, s->pc);
            store_reg(s, 14, tmp2);
            gen_bx(s, tmp);
            break;
        case 0x5: /* saturating add/subtract */
            ARCH(5TE);
            rd = (insn >> 12) & 0xf;
            rn = (insn >> 16) & 0xf;
            tmp = load_reg(s, rm);
            tmp2 = load_reg(s, rn);
            if (op1 & 2)
                gen_helper_double_saturate(tmp2, cpu_env, tmp2);
            if (op1 & 1)
                gen_helper_sub_saturate(tmp, cpu_env, tmp, tmp2);
            else
                gen_helper_add_saturate(tmp, cpu_env, tmp, tmp2);
            tcg_temp_free_i32(tmp2);
            store_reg(s, rd, tmp);
            break;
        case 7:
            /* SMC instruction (op1 == 3)
               and undefined instructions (op1 == 0 || op1 == 2)
               will trap */
            if (op1 != 1) {
                goto illegal_op;
            }
            /* bkpt */
            ARCH(5);
            gen_exception_insn(s, 4, EXCP_BKPT);
            break;
        case 0x8: /* signed multiply */
        case 0xa:
        case 0xc:
        case 0xe:
            ARCH(5TE);
            rs = (insn >> 8) & 0xf;
            rn = (insn >> 12) & 0xf;
            rd = (insn >> 16) & 0xf;
            if (op1 == 1) {
                /* (32 * 16) >> 16 */
                tmp = load_reg(s, rm);
                tmp2 = load_reg(s, rs);
                if (sh & 4)
                    tcg_gen_sari_i32(tmp2, tmp2, 16);
                else
                    gen_sxth(tmp2);
                tmp64 = gen_muls_i64_i32(tmp, tmp2);
                tcg_gen_shri_i64(tmp64, tmp64, 16);
                tmp = tcg_temp_new_i32();
                tcg_gen_trunc_i64_i32(tmp, tmp64);
                tcg_temp_free_i64(tmp64);
                if ((sh & 2) == 0) {
                    tmp2 = load_reg(s, rn);
                    gen_helper_add_setq(tmp, cpu_env, tmp, tmp2);
                    tcg_temp_free_i32(tmp2);
                }
                store_reg(s, rd, tmp);
            } else {
                /* 16 * 16 */
                tmp = load_reg(s, rm);
                tmp2 = load_reg(s, rs);
                gen_mulxy(tmp, tmp2, sh & 2, sh & 4);
                tcg_temp_free_i32(tmp2);
                if (op1 == 2) {
                    tmp64 = tcg_temp_new_i64();
                    tcg_gen_ext_i32_i64(tmp64, tmp);
                    tcg_temp_free_i32(tmp);
                    gen_addq(s, tmp64, rn, rd);
                    gen_storeq_reg(s, rn, rd, tmp64);
                    tcg_temp_free_i64(tmp64);
                } else {
                    if (op1 == 0) {
                        tmp2 = load_reg(s, rn);
                        gen_helper_add_setq(tmp, cpu_env, tmp, tmp2);
                        tcg_temp_free_i32(tmp2);
                    }
                    store_reg(s, rd, tmp);
                }
            }
            break;
        default:
            goto illegal_op;
        }
    } else if (((insn & 0x0e000000) == 0 &&
                (insn & 0x00000090) != 0x90) ||
               ((insn & 0x0e000000) == (1 << 25))) {
        int set_cc, logic_cc, shiftop;

        op1 = (insn >> 21) & 0xf;
        set_cc = (insn >> 20) & 1;
        logic_cc = table_logic_cc[op1] & set_cc;

        /* data processing instruction */
        if (insn & (1 << 25)) {
            /* immediate operand */
            val = insn & 0xff;
            shift = ((insn >> 8) & 0xf) * 2;
            if (shift) {
                val = (val >> shift) | (val << (32 - shift));
            }
            tmp2 = tcg_temp_new_i32();
            tcg_gen_movi_i32(tmp2, val);
            if (logic_cc && shift) {
                gen_set_CF_bit31(tmp2);
            }
        } else {
            /* register */
            rm = (insn) & 0xf;
            tmp2 = load_reg(s, rm);
            shiftop = (insn >> 5) & 3;
            if (!(insn & (1 << 4))) {
                shift = (insn >> 7) & 0x1f;
                gen_arm_shift_im(tmp2, shiftop, shift, logic_cc);
            } else {
                rs = (insn >> 8) & 0xf;
                tmp = load_reg(s, rs);
                gen_arm_shift_reg(tmp2, shiftop, tmp, logic_cc);
            }
        }
        if (op1 != 0x0f && op1 != 0x0d) {
            rn = (insn >> 16) & 0xf;
            tmp = load_reg(s, rn);
        } else {
            TCGV_UNUSED(tmp);
        }
        rd = (insn >> 12) & 0xf;
        switch(op1) {
        case 0x00:
            tcg_gen_and_i32(tmp, tmp, tmp2);
            if (logic_cc) {
                gen_logic_CC(tmp);
            }
            store_reg_bx(env, s, rd, tmp);
            break;
        case 0x01:
            tcg_gen_xor_i32(tmp, tmp, tmp2);
            if (logic_cc) {
                gen_logic_CC(tmp);
            }
            store_reg_bx(env, s, rd, tmp);
            break;
        case 0x02:
            if (set_cc && rd == 15) {
                /* SUBS r15, ... is used for exception return.  */
                if (IS_USER(s)) {
                    goto illegal_op;
                }
                gen_sub_CC(tmp, tmp, tmp2);
                gen_exception_return(s, tmp);
            } else {
                if (set_cc) {
                    gen_sub_CC(tmp, tmp, tmp2);
                } else {
                    tcg_gen_sub_i32(tmp, tmp, tmp2);
                }
                store_reg_bx(env, s, rd, tmp);
            }
            break;
        case 0x03:
            if (set_cc) {
                gen_sub_CC(tmp, tmp2, tmp);
            } else {
                tcg_gen_sub_i32(tmp, tmp2, tmp);
            }
            store_reg_bx(env, s, rd, tmp);
            break;
        case 0x04:
            if (set_cc) {
                gen_add_CC(tmp, tmp, tmp2);
            } else {
                tcg_gen_add_i32(tmp, tmp, tmp2);
            }
            store_reg_bx(env, s, rd, tmp);
            break;
        case 0x05:
            if (set_cc) {
                gen_adc_CC(tmp, tmp, tmp2);
            } else {
                gen_add_carry(tmp, tmp, tmp2);
            }
            store_reg_bx(env, s, rd, tmp);
            break;
        case 0x06:
            if (set_cc) {
                gen_sbc_CC(tmp, tmp, tmp2);
            } else {
                gen_sub_carry(tmp, tmp, tmp2);
            }
            store_reg_bx(env, s, rd, tmp);
            break;
        case 0x07:
            if (set_cc) {
                gen_sbc_CC(tmp, tmp2, tmp);
            } else {
                gen_sub_carry(tmp, tmp2, tmp);
            }
            store_reg_bx(env, s, rd, tmp);
            break;
        case 0x08:
            if (set_cc) {
                tcg_gen_and_i32(tmp, tmp, tmp2);
                gen_logic_CC(tmp);
            }
            tcg_temp_free_i32(tmp);
            break;
        case 0x09:
            if (set_cc) {
                tcg_gen_xor_i32(tmp, tmp, tmp2);
                gen_logic_CC(tmp);
            }
            tcg_temp_free_i32(tmp);
            break;
        case 0x0a:
            if (set_cc) {
                gen_sub_CC(tmp, tmp, tmp2);
            }
            tcg_temp_free_i32(tmp);
            break;
        case 0x0b:
            if (set_cc) {
                gen_add_CC(tmp, tmp, tmp2);
            }
            tcg_temp_free_i32(tmp);
            break;
        case 0x0c:
            tcg_gen_or_i32(tmp, tmp, tmp2);
            if (logic_cc) {
                gen_logic_CC(tmp);
            }
            store_reg_bx(env, s, rd, tmp);
            break;
        case 0x0d:
            if (logic_cc && rd == 15) {
                /* MOVS r15, ... is used for exception return.  */
                if (IS_USER(s)) {
                    goto illegal_op;
                }
                gen_exception_return(s, tmp2);
            } else {
                if (logic_cc) {
                    gen_logic_CC(tmp2);
                }
                store_reg_bx(env, s, rd, tmp2);
            }
            break;
        case 0x0e:
            tcg_gen_andc_i32(tmp, tmp, tmp2);
            if (logic_cc) {
                gen_logic_CC(tmp);
            }
            store_reg_bx(env, s, rd, tmp);
            break;
        default:
        case 0x0f:
            tcg_gen_not_i32(tmp2, tmp2);
            if (logic_cc) {
                gen_logic_CC(tmp2);
            }
            store_reg_bx(env, s, rd, tmp2);
            break;
        }
        if (op1 != 0x0f && op1 != 0x0d) {
            tcg_temp_free_i32(tmp2);
        }
    } else {
        /* other instructions */
        op1 = (insn >> 24) & 0xf;
        switch(op1) {
        case 0x0:
        case 0x1:
            /* multiplies, extra load/stores */
            sh = (insn >> 5) & 3;
            if (sh == 0) {
                if (op1 == 0x0) {
                    rd = (insn >> 16) & 0xf;
                    rn = (insn >> 12) & 0xf;
                    rs = (insn >> 8) & 0xf;
                    rm = (insn) & 0xf;
                    op1 = (insn >> 20) & 0xf;
                    switch (op1) {
                    case 0: case 1: case 2: case 3: case 6:
                        /* 32 bit mul */
                        tmp = load_reg(s, rs);
                        tmp2 = load_reg(s, rm);
                        tcg_gen_mul_i32(tmp, tmp, tmp2);
                        tcg_temp_free_i32(tmp2);
                        if (insn & (1 << 22)) {
                            /* Subtract (mls) */
                            ARCH(6T2);
                            tmp2 = load_reg(s, rn);
                            tcg_gen_sub_i32(tmp, tmp2, tmp);
                            tcg_temp_free_i32(tmp2);
                        } else if (insn & (1 << 21)) {
                            /* Add */
                            tmp2 = load_reg(s, rn);
                            tcg_gen_add_i32(tmp, tmp, tmp2);
                            tcg_temp_free_i32(tmp2);
                        }
                        if (insn & (1 << 20))
                            gen_logic_CC(tmp);
                        store_reg(s, rd, tmp);
                        break;
                    case 4:
                        /* 64 bit mul double accumulate (UMAAL) */
                        ARCH(6);
                        tmp = load_reg(s, rs);
                        tmp2 = load_reg(s, rm);
                        tmp64 = gen_mulu_i64_i32(tmp, tmp2);
                        gen_addq_lo(s, tmp64, rn);
                        gen_addq_lo(s, tmp64, rd);
                        gen_storeq_reg(s, rn, rd, tmp64);
                        tcg_temp_free_i64(tmp64);
                        break;
                    case 8: case 9: case 10: case 11:
                    case 12: case 13: case 14: case 15:
                        /* 64 bit mul: UMULL, UMLAL, SMULL, SMLAL. */
                        tmp = load_reg(s, rs);
                        tmp2 = load_reg(s, rm);
                        if (insn & (1 << 22)) {
                            tcg_gen_muls2_i32(tmp, tmp2, tmp, tmp2);
                        } else {
                            tcg_gen_mulu2_i32(tmp, tmp2, tmp, tmp2);
                        }
                        if (insn & (1 << 21)) { /* mult accumulate */
                            TCGv al = load_reg(s, rn);
                            TCGv ah = load_reg(s, rd);
                            tcg_gen_add2_i32(tmp, tmp2, tmp, tmp2, al, ah);
                            tcg_temp_free(al);
                            tcg_temp_free(ah);
                        }
                        if (insn & (1 << 20)) {
                            gen_logicq_cc(tmp, tmp2);
                        }
                        store_reg(s, rn, tmp);
                        store_reg(s, rd, tmp2);
                        break;
                    default:
                        goto illegal_op;
                    }
                } else {
                    rn = (insn >> 16) & 0xf;
                    rd = (insn >> 12) & 0xf;
                    if (insn & (1 << 23)) {
                        /* load/store exclusive */
                        op1 = (insn >> 21) & 0x3;
                        if (op1)
                            ARCH(6K);
                        else
                            ARCH(6);
                        addr = tcg_temp_local_new_i32();
                        load_reg_var(s, addr, rn);
                        if (insn & (1 << 20)) {
                            switch (op1) {
                            case 0: /* ldrex */
                                gen_load_exclusive(s, rd, 15, addr, 2);
                                break;
                            case 1: /* ldrexd */
                                gen_load_exclusive(s, rd, rd + 1, addr, 3);
                                break;
                            case 2: /* ldrexb */
                                gen_load_exclusive(s, rd, 15, addr, 0);
                                break;
                            case 3: /* ldrexh */
                                gen_load_exclusive(s, rd, 15, addr, 1);
                                break;
                            default:
                                abort();
                            }
                        } else {
                            rm = insn & 0xf;
                            switch (op1) {
                            case 0:  /*  strex */
                                gen_store_exclusive(s, rd, rm, 15, addr, 2);
                                break;
                            case 1: /*  strexd */
                                gen_store_exclusive(s, rd, rm, rm + 1, addr, 3);
                                break;
                            case 2: /*  strexb */
                                gen_store_exclusive(s, rd, rm, 15, addr, 0);
                                break;
                            case 3: /* strexh */
                                gen_store_exclusive(s, rd, rm, 15, addr, 1);
                                break;
                            default:
                                abort();
                            }
                        }
                        tcg_temp_free(addr);
                    } else {
                        /* SWP instruction */
                        rm = (insn) & 0xf;

                        /* ??? This is not really atomic.  However we know
                           we never have multiple CPUs running in parallel,
                           so it is good enough.  */
                        addr = load_reg(s, rn);
                        tmp = load_reg(s, rm);
                        if (insn & (1 << 22)) {
                            tmp2 = gen_ld8u(addr, IS_USER(s));
                            gen_st8(tmp, addr, IS_USER(s));
                        } else {
                            tmp2 = gen_ld32(addr, IS_USER(s));
                            gen_st32(tmp, addr, IS_USER(s));
                        }
                        tcg_temp_free_i32(addr);
                        store_reg(s, rd, tmp2);
                    }
                }
            } else {
                int address_offset;
                int load;
                /* Misc load/store */
                rn = (insn >> 16) & 0xf;
                rd = (insn >> 12) & 0xf;
                addr = load_reg(s, rn);
                if (insn & (1 << 24))
                    gen_add_datah_offset(s, insn, 0, addr);
                address_offset = 0;
                if (insn & (1 << 20)) {
                    /* load */
                    switch(sh) {
                    case 1:
                        tmp = gen_ld16u(addr, IS_USER(s));
                        break;
                    case 2:
                        tmp = gen_ld8s(addr, IS_USER(s));
                        break;
                    default:
                    case 3:
                        tmp = gen_ld16s(addr, IS_USER(s));
                        break;
                    }
                    load = 1;
                } else if (sh & 2) {
                    ARCH(5TE);
                    /* doubleword */
                    if (sh & 1) {
                        /* store */
                        tmp = load_reg(s, rd);
                        gen_st32(tmp, addr, IS_USER(s));
                        tcg_gen_addi_i32(addr, addr, 4);
                        tmp = load_reg(s, rd + 1);
                        gen_st32(tmp, addr, IS_USER(s));
                        load = 0;
                    } else {
                        /* load */
                        tmp = gen_ld32(addr, IS_USER(s));
                        store_reg(s, rd, tmp);
                        tcg_gen_addi_i32(addr, addr, 4);
                        tmp = gen_ld32(addr, IS_USER(s));
                        rd++;
                        load = 1;
                    }
                    address_offset = -4;
                } else {
                    /* store */
                    tmp = load_reg(s, rd);
                    gen_st16(tmp, addr, IS_USER(s));
                    load = 0;
                }
                /* Perform base writeback before the loaded value to
                   ensure correct behavior with overlapping index registers.
                   ldrd with base writeback is is undefined if the
                   destination and index registers overlap.  */
                if (!(insn & (1 << 24))) {
                    gen_add_datah_offset(s, insn, address_offset, addr);
                    store_reg(s, rn, addr);
                } else if (insn & (1 << 21)) {
                    if (address_offset)
                        tcg_gen_addi_i32(addr, addr, address_offset);
                    store_reg(s, rn, addr);
                } else {
                    tcg_temp_free_i32(addr);
                }
                if (load) {
                    /* Complete the load.  */
                    store_reg(s, rd, tmp);
                }
            }
            break;
        case 0x4:
        case 0x5:
            goto do_ldst;
        case 0x6:
        case 0x7:
            if (insn & (1 << 4)) {
                ARCH(6);
                /* Armv6 Media instructions.  */
                rm = insn & 0xf;
                rn = (insn >> 16) & 0xf;
                rd = (insn >> 12) & 0xf;
                rs = (insn >> 8) & 0xf;
                switch ((insn >> 23) & 3) {
                case 0: /* Parallel add/subtract.  */
                    op1 = (insn >> 20) & 7;
                    tmp = load_reg(s, rn);
                    tmp2 = load_reg(s, rm);
                    sh = (insn >> 5) & 7;
                    if ((op1 & 3) == 0 || sh == 5 || sh == 6)
                        goto illegal_op;
                    gen_arm_parallel_addsub(op1, sh, tmp, tmp2);
                    tcg_temp_free_i32(tmp2);
                    store_reg(s, rd, tmp);
                    break;
                case 1:
                    if ((insn & 0x00700020) == 0) {
                        /* Halfword pack.  */
                        tmp = load_reg(s, rn);
                        tmp2 = load_reg(s, rm);
                        shift = (insn >> 7) & 0x1f;
                        if (insn & (1 << 6)) {
                            /* pkhtb */
                            if (shift == 0)
                                shift = 31;
                            tcg_gen_sari_i32(tmp2, tmp2, shift);
                            tcg_gen_andi_i32(tmp, tmp, 0xffff0000);
                            tcg_gen_ext16u_i32(tmp2, tmp2);
                        } else {
                            /* pkhbt */
                            if (shift)
                                tcg_gen_shli_i32(tmp2, tmp2, shift);
                            tcg_gen_ext16u_i32(tmp, tmp);
                            tcg_gen_andi_i32(tmp2, tmp2, 0xffff0000);
                        }
                        tcg_gen_or_i32(tmp, tmp, tmp2);
                        tcg_temp_free_i32(tmp2);
                        store_reg(s, rd, tmp);
                    } else if ((insn & 0x00200020) == 0x00200000) {
                        /* [us]sat */
                        tmp = load_reg(s, rm);
                        shift = (insn >> 7) & 0x1f;
                        if (insn & (1 << 6)) {
                            if (shift == 0)
                                shift = 31;
                            tcg_gen_sari_i32(tmp, tmp, shift);
                        } else {
                            tcg_gen_shli_i32(tmp, tmp, shift);
                        }
                        sh = (insn >> 16) & 0x1f;
                        tmp2 = tcg_const_i32(sh);
                        if (insn & (1 << 22))
                          gen_helper_usat(tmp, cpu_env, tmp, tmp2);
                        else
                          gen_helper_ssat(tmp, cpu_env, tmp, tmp2);
                        tcg_temp_free_i32(tmp2);
                        store_reg(s, rd, tmp);
                    } else if ((insn & 0x00300fe0) == 0x00200f20) {
                        /* [us]sat16 */
                        tmp = load_reg(s, rm);
                        sh = (insn >> 16) & 0x1f;
                        tmp2 = tcg_const_i32(sh);
                        if (insn & (1 << 22))
                          gen_helper_usat16(tmp, cpu_env, tmp, tmp2);
                        else
                          gen_helper_ssat16(tmp, cpu_env, tmp, tmp2);
                        tcg_temp_free_i32(tmp2);
                        store_reg(s, rd, tmp);
                    } else if ((insn & 0x00700fe0) == 0x00000fa0) {
                        /* Select bytes.  */
                        tmp = load_reg(s, rn);
                        tmp2 = load_reg(s, rm);
                        tmp3 = tcg_temp_new_i32();
                        tcg_gen_ld_i32(tmp3, cpu_env, offsetof(CPUARMState, GE));
                        gen_helper_sel_flags(tmp, tmp3, tmp, tmp2);
                        tcg_temp_free_i32(tmp3);
                        tcg_temp_free_i32(tmp2);
                        store_reg(s, rd, tmp);
                    } else if ((insn & 0x000003e0) == 0x00000060) {
                        tmp = load_reg(s, rm);
                        shift = (insn >> 10) & 3;
                        /* ??? In many cases it's not necessary to do a
                           rotate, a shift is sufficient.  */
                        if (shift != 0)
                            tcg_gen_rotri_i32(tmp, tmp, shift * 8);
                        op1 = (insn >> 20) & 7;
                        switch (op1) {
                        case 0: gen_sxtb16(tmp);  break;
                        case 2: gen_sxtb(tmp);    break;
                        case 3: gen_sxth(tmp);    break;
                        case 4: gen_uxtb16(tmp);  break;
                        case 6: gen_uxtb(tmp);    break;
                        case 7: gen_uxth(tmp);    break;
                        default: goto illegal_op;
                        }
                        if (rn != 15) {
                            tmp2 = load_reg(s, rn);
                            if ((op1 & 3) == 0) {
                                gen_add16(tmp, tmp2);
                            } else {
                                tcg_gen_add_i32(tmp, tmp, tmp2);
                                tcg_temp_free_i32(tmp2);
                            }
                        }
                        store_reg(s, rd, tmp);
                    } else if ((insn & 0x003f0f60) == 0x003f0f20) {
                        /* rev */
                        tmp = load_reg(s, rm);
                        if (insn & (1 << 22)) {
                            if (insn & (1 << 7)) {
                                gen_revsh(tmp);
                            } else {
                                ARCH(6T2);
                                gen_helper_rbit(tmp, tmp);
                            }
                        } else {
                            if (insn & (1 << 7))
                                gen_rev16(tmp);
                            else
                                tcg_gen_bswap32_i32(tmp, tmp);
                        }
                        store_reg(s, rd, tmp);
                    } else {
                        goto illegal_op;
                    }
                    break;
                case 2: /* Multiplies (Type 3).  */
                    switch ((insn >> 20) & 0x7) {
                    case 5:
                        if (((insn >> 6) ^ (insn >> 7)) & 1) {
                            /* op2 not 00x or 11x : UNDEF */
                            goto illegal_op;
                        }
                        /* Signed multiply most significant [accumulate].
                           (SMMUL, SMMLA, SMMLS) */
                        tmp = load_reg(s, rm);
                        tmp2 = load_reg(s, rs);
                        tmp64 = gen_muls_i64_i32(tmp, tmp2);

                        if (rd != 15) {
                            tmp = load_reg(s, rd);
                            if (insn & (1 << 6)) {
                                tmp64 = gen_subq_msw(tmp64, tmp);
                            } else {
                                tmp64 = gen_addq_msw(tmp64, tmp);
                            }
                        }
                        if (insn & (1 << 5)) {
                            tcg_gen_addi_i64(tmp64, tmp64, 0x80000000u);
                        }
                        tcg_gen_shri_i64(tmp64, tmp64, 32);
                        tmp = tcg_temp_new_i32();
                        tcg_gen_trunc_i64_i32(tmp, tmp64);
                        tcg_temp_free_i64(tmp64);
                        store_reg(s, rn, tmp);
                        break;
                    case 0:
                    case 4:
                        /* SMLAD, SMUAD, SMLSD, SMUSD, SMLALD, SMLSLD */
                        if (insn & (1 << 7)) {
                            goto illegal_op;
                        }
                        tmp = load_reg(s, rm);
                        tmp2 = load_reg(s, rs);
                        if (insn & (1 << 5))
                            gen_swap_half(tmp2);
                        gen_smul_dual(tmp, tmp2);
                        if (insn & (1 << 6)) {
                            /* This subtraction cannot overflow. */
                            tcg_gen_sub_i32(tmp, tmp, tmp2);
                        } else {
                            /* This addition cannot overflow 32 bits;
                             * however it may overflow considered as a signed
                             * operation, in which case we must set the Q flag.
                             */
                            gen_helper_add_setq(tmp, cpu_env, tmp, tmp2);
                        }
                        tcg_temp_free_i32(tmp2);
                        if (insn & (1 << 22)) {
                            /* smlald, smlsld */
                            tmp64 = tcg_temp_new_i64();
                            tcg_gen_ext_i32_i64(tmp64, tmp);
                            tcg_temp_free_i32(tmp);
                            gen_addq(s, tmp64, rd, rn);
                            gen_storeq_reg(s, rd, rn, tmp64);
                            tcg_temp_free_i64(tmp64);
                        } else {
                            /* smuad, smusd, smlad, smlsd */
                            if (rd != 15)
                              {
                                tmp2 = load_reg(s, rd);
                                gen_helper_add_setq(tmp, cpu_env, tmp, tmp2);
                                tcg_temp_free_i32(tmp2);
                              }
                            store_reg(s, rn, tmp);
                        }
                        break;
                    case 1:
                    case 3:
                        /* SDIV, UDIV */
                        if (!arm_feature(env, ARM_FEATURE_ARM_DIV)) {
                            goto illegal_op;
                        }
                        if (((insn >> 5) & 7) || (rd != 15)) {
                            goto illegal_op;
                        }
                        tmp = load_reg(s, rm);
                        tmp2 = load_reg(s, rs);
                        if (insn & (1 << 21)) {
                            gen_helper_udiv(tmp, tmp, tmp2);
                        } else {
                            gen_helper_sdiv(tmp, tmp, tmp2);
                        }
                        tcg_temp_free_i32(tmp2);
                        store_reg(s, rn, tmp);
                        break;
                    default:
                        goto illegal_op;
                    }
                    break;
                case 3:
                    op1 = ((insn >> 17) & 0x38) | ((insn >> 5) & 7);
                    switch (op1) {
                    case 0: /* Unsigned sum of absolute differences.  */
                        ARCH(6);
                        tmp = load_reg(s, rm);
                        tmp2 = load_reg(s, rs);
                        gen_helper_usad8(tmp, tmp, tmp2);
                        tcg_temp_free_i32(tmp2);
                        if (rd != 15) {
                            tmp2 = load_reg(s, rd);
                            tcg_gen_add_i32(tmp, tmp, tmp2);
                            tcg_temp_free_i32(tmp2);
                        }
                        store_reg(s, rn, tmp);
                        break;
                    case 0x20: case 0x24: case 0x28: case 0x2c:
                        /* Bitfield insert/clear.  */
                        ARCH(6T2);
                        shift = (insn >> 7) & 0x1f;
                        i = (insn >> 16) & 0x1f;
                        i = i + 1 - shift;
                        if (rm == 15) {
                            tmp = tcg_temp_new_i32();
                            tcg_gen_movi_i32(tmp, 0);
                        } else {
                            tmp = load_reg(s, rm);
                        }
                        if (i != 32) {
                            tmp2 = load_reg(s, rd);
                            tcg_gen_deposit_i32(tmp, tmp2, tmp, shift, i);
                            tcg_temp_free_i32(tmp2);
                        }
                        store_reg(s, rd, tmp);
                        break;
                    case 0x12: case 0x16: case 0x1a: case 0x1e: /* sbfx */
                    case 0x32: case 0x36: case 0x3a: case 0x3e: /* ubfx */
                        ARCH(6T2);
                        tmp = load_reg(s, rm);
                        shift = (insn >> 7) & 0x1f;
                        i = ((insn >> 16) & 0x1f) + 1;
                        if (shift + i > 32)
                            goto illegal_op;
                        if (i < 32) {
                            if (op1 & 0x20) {
                                gen_ubfx(tmp, shift, (1u << i) - 1);
                            } else {
                                gen_sbfx(tmp, shift, i);
                            }
                        }
                        store_reg(s, rd, tmp);
                        break;
                    default:
                        goto illegal_op;
                    }
                    break;
                }
                break;
            }
        do_ldst:
            /* Check for undefined extension instructions
             * per the ARM Bible IE:
             * xxxx 0111 1111 xxxx  xxxx xxxx 1111 xxxx
             */
            sh = (0xf << 20) | (0xf << 4);
            if (op1 == 0x7 && ((insn & sh) == sh))
            {
                goto illegal_op;
            }
            /* load/store byte/word */
            rn = (insn >> 16) & 0xf;
            rd = (insn >> 12) & 0xf;
            tmp2 = load_reg(s, rn);
            i = (IS_USER(s) || (insn & 0x01200000) == 0x00200000);
            if (insn & (1 << 24))
                gen_add_data_offset(s, insn, tmp2);
            if (insn & (1 << 20)) {
                /* load */
                if (insn & (1 << 22)) {
                    tmp = gen_ld8u(tmp2, i);
                } else {
                    tmp = gen_ld32(tmp2, i);
                }
            } else {
                /* store */
                tmp = load_reg(s, rd);
                if (insn & (1 << 22))
                    gen_st8(tmp, tmp2, i);
                else
                    gen_st32(tmp, tmp2, i);
            }
            if (!(insn & (1 << 24))) {
                gen_add_data_offset(s, insn, tmp2);
                store_reg(s, rn, tmp2);
            } else if (insn & (1 << 21)) {
                store_reg(s, rn, tmp2);
            } else {
                tcg_temp_free_i32(tmp2);
            }
            if (insn & (1 << 20)) {
                /* Complete the load.  */
                store_reg_from_load(env, s, rd, tmp);
            }
            break;
        case 0x08:
        case 0x09:
            {
                int j, n, user, loaded_base;
                TCGv loaded_var;
                /* load/store multiple words */
                /* XXX: store correct base if write back */
                user = 0;
                if (insn & (1 << 22)) {
                    if (IS_USER(s))
                        goto illegal_op; /* only usable in supervisor mode */

                    if ((insn & (1 << 15)) == 0)
                        user = 1;
                }
                rn = (insn >> 16) & 0xf;
                addr = load_reg(s, rn);

                /* compute total size */
                loaded_base = 0;
                TCGV_UNUSED(loaded_var);
                n = 0;
                for(i=0;i<16;i++) {
                    if (insn & (1 << i))
                        n++;
                }
                /* XXX: test invalid n == 0 case ? */
                if (insn & (1 << 23)) {
                    if (insn & (1 << 24)) {
                        /* pre increment */
                        tcg_gen_addi_i32(addr, addr, 4);
                    } else {
                        /* post increment */
                    }
                } else {
                    if (insn & (1 << 24)) {
                        /* pre decrement */
                        tcg_gen_addi_i32(addr, addr, -(n * 4));
                    } else {
                        /* post decrement */
                        if (n != 1)
                        tcg_gen_addi_i32(addr, addr, -((n - 1) * 4));
                    }
                }
                j = 0;
                for(i=0;i<16;i++) {
                    if (insn & (1 << i)) {
                        if (insn & (1 << 20)) {
                            /* load */
                            tmp = gen_ld32(addr, IS_USER(s));
                            if (user) {
                                tmp2 = tcg_const_i32(i);
                                gen_helper_set_user_reg(cpu_env, tmp2, tmp);
                                tcg_temp_free_i32(tmp2);
                                tcg_temp_free_i32(tmp);
                            } else if (i == rn) {
                                loaded_var = tmp;
                                loaded_base = 1;
                            } else {
                                store_reg_from_load(env, s, i, tmp);
                            }
                        } else {
                            /* store */
                            if (i == 15) {
                                /* special case: r15 = PC + 8 */
                                val = (long)s->pc + 4;
                                tmp = tcg_temp_new_i32();
                                tcg_gen_movi_i32(tmp, val);
                            } else if (user) {
                                tmp = tcg_temp_new_i32();
                                tmp2 = tcg_const_i32(i);
                                gen_helper_get_user_reg(tmp, cpu_env, tmp2);
                                tcg_temp_free_i32(tmp2);
                            } else {
                                tmp = load_reg(s, i);
                            }
                            gen_st32(tmp, addr, IS_USER(s));
                        }
                        j++;
                        /* no need to add after the last transfer */
                        if (j != n)
                            tcg_gen_addi_i32(addr, addr, 4);
                    }
                }
                if (insn & (1 << 21)) {
                    /* write back */
                    if (insn & (1 << 23)) {
                        if (insn & (1 << 24)) {
                            /* pre increment */
                        } else {
                            /* post increment */
                            tcg_gen_addi_i32(addr, addr, 4);
                        }
                    } else {
                        if (insn & (1 << 24)) {
                            /* pre decrement */
                            if (n != 1)
                                tcg_gen_addi_i32(addr, addr, -((n - 1) * 4));
                        } else {
                            /* post decrement */
                            tcg_gen_addi_i32(addr, addr, -(n * 4));
                        }
                    }
                    store_reg(s, rn, addr);
                } else {
                    tcg_temp_free_i32(addr);
                }
                if (loaded_base) {
                    store_reg(s, rn, loaded_var);
                }
                if ((insn & (1 << 22)) && !user) {
                    /* Restore CPSR from SPSR.  */
                    tmp = load_cpu_field(spsr);
                    gen_set_cpsr(tmp, 0xffffffff);
                    tcg_temp_free_i32(tmp);
                    s->is_jmp = DISAS_UPDATE;
                }
            }
            break;
        case 0xa:
        case 0xb:
            {
                int32_t offset;

                /* branch (and link) */
                val = (int32_t)s->pc;
                if (insn & (1 << 24)) {
                    tmp = tcg_temp_new_i32();
                    tcg_gen_movi_i32(tmp, val);
                    store_reg(s, 14, tmp);
                }
                offset = (((int32_t)insn << 8) >> 8);
                val += (offset << 2) + 4;
                gen_jmp(s, val);
            }
            break;
        case 0xc:
        case 0xd:
        case 0xe:
            /* Coprocessor.  */
            if (disas_coproc_insn(env, s, insn))
                goto illegal_op;
            break;
        case 0xf:
            /* swi */
            gen_set_pc_im(s->pc);
            s->is_jmp = DISAS_SWI;
            break;
        default:
        illegal_op:
            gen_exception_insn(s, 4, EXCP_UDEF);
            break;
        }
    }
}

/* Return true if this is a Thumb-2 logical op.  */
static int
thumb2_logic_op(int op)
{
    return (op < 8);
}

/* Generate code for a Thumb-2 data processing operation.  If CONDS is nonzero
   then set condition code flags based on the result of the operation.
   If SHIFTER_OUT is nonzero then set the carry flag for logical operations
   to the high bit of T1.
   Returns zero if the opcode is valid.  */

static int
gen_thumb2_data_op(DisasContext *s, int op, int conds, uint32_t shifter_out, TCGv t0, TCGv t1)
{
    int logic_cc;

    logic_cc = 0;
    switch (op) {
    case 0: /* and */
        tcg_gen_and_i32(t0, t0, t1);
        logic_cc = conds;
        break;
    case 1: /* bic */
        tcg_gen_andc_i32(t0, t0, t1);
        logic_cc = conds;
        break;
    case 2: /* orr */
        tcg_gen_or_i32(t0, t0, t1);
        logic_cc = conds;
        break;
    case 3: /* orn */
        tcg_gen_orc_i32(t0, t0, t1);
        logic_cc = conds;
        break;
    case 4: /* eor */
        tcg_gen_xor_i32(t0, t0, t1);
        logic_cc = conds;
        break;
    case 8: /* add */
        if (conds)
            gen_add_CC(t0, t0, t1);
        else
            tcg_gen_add_i32(t0, t0, t1);
        break;
    case 10: /* adc */
        if (conds)
            gen_adc_CC(t0, t0, t1);
        else
            gen_adc(t0, t1);
        break;
    case 11: /* sbc */
        if (conds) {
            gen_sbc_CC(t0, t0, t1);
        } else {
            gen_sub_carry(t0, t0, t1);
        }
        break;
    case 13: /* sub */
        if (conds)
            gen_sub_CC(t0, t0, t1);
        else
            tcg_gen_sub_i32(t0, t0, t1);
        break;
    case 14: /* rsb */
        if (conds)
            gen_sub_CC(t0, t1, t0);
        else
            tcg_gen_sub_i32(t0, t1, t0);
        break;
    default: /* 5, 6, 7, 9, 12, 15. */
        return 1;
    }
    if (logic_cc) {
        gen_logic_CC(t0);
        if (shifter_out)
            gen_set_CF_bit31(t1);
    }
    return 0;
}

/* Translate a 32-bit thumb instruction.  Returns nonzero if the instruction
   is not legal.  */
static int disas_thumb2_insn(CPUARMState *env, DisasContext *s, uint16_t insn_hw1)
{
    uint32_t insn, imm, shift, offset;
    uint32_t rd, rn, rm, rs;
    TCGv tmp;
    TCGv tmp2;
    TCGv tmp3;
    TCGv addr;
    TCGv_i64 tmp64;
    int op;
    int shiftop;
    int conds;
    int logic_cc;

    if (!(arm_feature(env, ARM_FEATURE_THUMB2)
          || arm_feature (env, ARM_FEATURE_M))) {
        /* Thumb-1 cores may need to treat bl and blx as a pair of
           16-bit instructions to get correct prefetch abort behavior.  */
        insn = insn_hw1;
        if ((insn & (1 << 12)) == 0) {
            ARCH(5);
            /* Second half of blx.  */
            offset = ((insn & 0x7ff) << 1);
            tmp = load_reg(s, 14);
            tcg_gen_addi_i32(tmp, tmp, offset);
            tcg_gen_andi_i32(tmp, tmp, 0xfffffffc);

            tmp2 = tcg_temp_new_i32();
            tcg_gen_movi_i32(tmp2, s->pc | 1);
            store_reg(s, 14, tmp2);
            gen_bx(s, tmp);
            return 0;
        }
        if (insn & (1 << 11)) {
            /* Second half of bl.  */
            offset = ((insn & 0x7ff) << 1) | 1;
            tmp = load_reg(s, 14);
            tcg_gen_addi_i32(tmp, tmp, offset);

            tmp2 = tcg_temp_new_i32();
            tcg_gen_movi_i32(tmp2, s->pc | 1);
            store_reg(s, 14, tmp2);
            gen_bx(s, tmp);
            return 0;
        }
        if ((s->pc & ~TARGET_PAGE_MASK) == 0) {
            /* Instruction spans a page boundary.  Implement it as two
               16-bit instructions in case the second half causes an
               prefetch abort.  */
            offset = ((int32_t)insn << 21) >> 9;
            tcg_gen_movi_i32(cpu_R[14], s->pc + 2 + offset);
            return 0;
        }
        /* Fall through to 32-bit decode.  */
    }

    insn = arm_lduw_code(env, s->pc, s->bswap_code);
    s->pc += 2;
    insn |= (uint32_t)insn_hw1 << 16;

    if ((insn & 0xf800e800) != 0xf000e800) {
        ARCH(6T2);
    }

    rn = (insn >> 16) & 0xf;
    rs = (insn >> 12) & 0xf;
    rd = (insn >> 8) & 0xf;
    rm = insn & 0xf;
    switch ((insn >> 25) & 0xf) {
    case 0: case 1: case 2: case 3:
        /* 16-bit instructions.  Should never happen.  */
        abort();
    case 4:
        if (insn & (1 << 22)) {
            /* Other load/store, table branch.  */
            if (insn & 0x01200000) {
                /* Load/store doubleword.  */
                if (rn == 15) {
                    addr = tcg_temp_new_i32();
                    tcg_gen_movi_i32(addr, s->pc & ~3);
                } else {
                    addr = load_reg(s, rn);
                }
                offset = (insn & 0xff) * 4;
                if ((insn & (1 << 23)) == 0)
                    offset = -offset;
                if (insn & (1 << 24)) {
                    tcg_gen_addi_i32(addr, addr, offset);
                    offset = 0;
                }
                if (insn & (1 << 20)) {
                    /* ldrd */
                    tmp = gen_ld32(addr, IS_USER(s));
                    store_reg(s, rs, tmp);
                    tcg_gen_addi_i32(addr, addr, 4);
                    tmp = gen_ld32(addr, IS_USER(s));
                    store_reg(s, rd, tmp);
                } else {
                    /* strd */
                    tmp = load_reg(s, rs);
                    gen_st32(tmp, addr, IS_USER(s));
                    tcg_gen_addi_i32(addr, addr, 4);
                    tmp = load_reg(s, rd);
                    gen_st32(tmp, addr, IS_USER(s));
                }
                if (insn & (1 << 21)) {
                    /* Base writeback.  */
                    if (rn == 15)
                        goto illegal_op;
                    tcg_gen_addi_i32(addr, addr, offset - 4);
                    store_reg(s, rn, addr);
                } else {
                    tcg_temp_free_i32(addr);
                }
            } else if ((insn & (1 << 23)) == 0) {
                /* Load/store exclusive word.  */
                addr = tcg_temp_local_new();
                load_reg_var(s, addr, rn);
                tcg_gen_addi_i32(addr, addr, (insn & 0xff) << 2);
                if (insn & (1 << 20)) {
                    gen_load_exclusive(s, rs, 15, addr, 2);
                } else {
                    gen_store_exclusive(s, rd, rs, 15, addr, 2);
                }
                tcg_temp_free(addr);
            } else if ((insn & (1 << 6)) == 0) {
                /* Table Branch.  */
                if (rn == 15) {
                    addr = tcg_temp_new_i32();
                    tcg_gen_movi_i32(addr, s->pc);
                } else {
                    addr = load_reg(s, rn);
                }
                tmp = load_reg(s, rm);
                tcg_gen_add_i32(addr, addr, tmp);
                if (insn & (1 << 4)) {
                    /* tbh */
                    tcg_gen_add_i32(addr, addr, tmp);
                    tcg_temp_free_i32(tmp);
                    tmp = gen_ld16u(addr, IS_USER(s));
                } else { /* tbb */
                    tcg_temp_free_i32(tmp);
                    tmp = gen_ld8u(addr, IS_USER(s));
                }
                tcg_temp_free_i32(addr);
                tcg_gen_shli_i32(tmp, tmp, 1);
                tcg_gen_addi_i32(tmp, tmp, s->pc);
                store_reg(s, 15, tmp);
            } else {
                /* Load/store exclusive byte/halfword/doubleword.  */
                ARCH(7);
                op = (insn >> 4) & 0x3;
                if (op == 2) {
                    goto illegal_op;
                }
                addr = tcg_temp_local_new();
                load_reg_var(s, addr, rn);
                if (insn & (1 << 20)) {
                    gen_load_exclusive(s, rs, rd, addr, op);
                } else {
                    gen_store_exclusive(s, rm, rs, rd, addr, op);
                }
                tcg_temp_free(addr);
            }
        } else {
            /* Load/store multiple, RFE, SRS.  */
            if (((insn >> 23) & 1) == ((insn >> 24) & 1)) {
                /* Not available in user mode.  */
                if (IS_USER(s))
                    goto illegal_op;
                if (insn & (1 << 20)) {
                    /* rfe */
                    addr = load_reg(s, rn);
                    if ((insn & (1 << 24)) == 0)
                        tcg_gen_addi_i32(addr, addr, -8);
                    /* Load PC into tmp and CPSR into tmp2.  */
                    tmp = gen_ld32(addr, 0);
                    tcg_gen_addi_i32(addr, addr, 4);
                    tmp2 = gen_ld32(addr, 0);
                    if (insn & (1 << 21)) {
                        /* Base writeback.  */
                        if (insn & (1 << 24)) {
                            tcg_gen_addi_i32(addr, addr, 4);
                        } else {
                            tcg_gen_addi_i32(addr, addr, -4);
                        }
                        store_reg(s, rn, addr);
                    } else {
                        tcg_temp_free_i32(addr);
                    }
                    gen_rfe(s, tmp, tmp2);
                } else {
                    /* srs */
                    op = (insn & 0x1f);
                    addr = tcg_temp_new_i32();
                    tmp = tcg_const_i32(op);
                    gen_helper_get_r13_banked(addr, cpu_env, tmp);
                    tcg_temp_free_i32(tmp);
                    if ((insn & (1 << 24)) == 0) {
                        tcg_gen_addi_i32(addr, addr, -8);
                    }
                    tmp = load_reg(s, 14);
                    gen_st32(tmp, addr, 0);
                    tcg_gen_addi_i32(addr, addr, 4);
                    tmp = tcg_temp_new_i32();
                    gen_helper_cpsr_read(tmp, cpu_env);
                    gen_st32(tmp, addr, 0);
                    if (insn & (1 << 21)) {
                        if ((insn & (1 << 24)) == 0) {
                            tcg_gen_addi_i32(addr, addr, -4);
                        } else {
                            tcg_gen_addi_i32(addr, addr, 4);
                        }
                        tmp = tcg_const_i32(op);
                        gen_helper_set_r13_banked(cpu_env, tmp, addr);
                        tcg_temp_free_i32(tmp);
                    } else {
                        tcg_temp_free_i32(addr);
                    }
                }
            } else {
                int i, loaded_base = 0;
                TCGv loaded_var;
                /* Load/store multiple.  */
                addr = load_reg(s, rn);
                offset = 0;
                for (i = 0; i < 16; i++) {
                    if (insn & (1 << i))
                        offset += 4;
                }
                if (insn & (1 << 24)) {
                    tcg_gen_addi_i32(addr, addr, -offset);
                }

                TCGV_UNUSED(loaded_var);
                for (i = 0; i < 16; i++) {
                    if ((insn & (1 << i)) == 0)
                        continue;
                    if (insn & (1 << 20)) {
                        /* Load.  */
                        tmp = gen_ld32(addr, IS_USER(s));
                        if (i == 15) {
                            gen_bx(s, tmp);
                        } else if (i == rn) {
                            loaded_var = tmp;
                            loaded_base = 1;
                        } else {
                            store_reg(s, i, tmp);
                        }
                    } else {
                        /* Store.  */
                        tmp = load_reg(s, i);
                        gen_st32(tmp, addr, IS_USER(s));
                    }
                    tcg_gen_addi_i32(addr, addr, 4);
                }
                if (loaded_base) {
                    store_reg(s, rn, loaded_var);
                }
                if (insn & (1 << 21)) {
                    /* Base register writeback.  */
                    if (insn & (1 << 24)) {
                        tcg_gen_addi_i32(addr, addr, -offset);
                    }
                    /* Fault if writeback register is in register list.  */
                    if (insn & (1 << rn))
                        goto illegal_op;
                    store_reg(s, rn, addr);
                } else {
                    tcg_temp_free_i32(addr);
                }
            }
        }
        break;
    case 5:

        op = (insn >> 21) & 0xf;
        if (op == 6) {
            /* Halfword pack.  */
            tmp = load_reg(s, rn);
            tmp2 = load_reg(s, rm);
            shift = ((insn >> 10) & 0x1c) | ((insn >> 6) & 0x3);
            if (insn & (1 << 5)) {
                /* pkhtb */
                if (shift == 0)
                    shift = 31;
                tcg_gen_sari_i32(tmp2, tmp2, shift);
                tcg_gen_andi_i32(tmp, tmp, 0xffff0000);
                tcg_gen_ext16u_i32(tmp2, tmp2);
            } else {
                /* pkhbt */
                if (shift)
                    tcg_gen_shli_i32(tmp2, tmp2, shift);
                tcg_gen_ext16u_i32(tmp, tmp);
                tcg_gen_andi_i32(tmp2, tmp2, 0xffff0000);
            }
            tcg_gen_or_i32(tmp, tmp, tmp2);
            tcg_temp_free_i32(tmp2);
            store_reg(s, rd, tmp);
        } else {
            /* Data processing register constant shift.  */
            if (rn == 15) {
                tmp = tcg_temp_new_i32();
                tcg_gen_movi_i32(tmp, 0);
            } else {
                tmp = load_reg(s, rn);
            }
            tmp2 = load_reg(s, rm);

            shiftop = (insn >> 4) & 3;
            shift = ((insn >> 6) & 3) | ((insn >> 10) & 0x1c);
            conds = (insn & (1 << 20)) != 0;
            logic_cc = (conds && thumb2_logic_op(op));
            gen_arm_shift_im(tmp2, shiftop, shift, logic_cc);
            if (gen_thumb2_data_op(s, op, conds, 0, tmp, tmp2))
                goto illegal_op;
            tcg_temp_free_i32(tmp2);
            if (rd != 15) {
                store_reg(s, rd, tmp);
            } else {
                tcg_temp_free_i32(tmp);
            }
        }
        break;
    case 13: /* Misc data processing.  */
        op = ((insn >> 22) & 6) | ((insn >> 7) & 1);
        if (op < 4 && (insn & 0xf000) != 0xf000)
            goto illegal_op;
        switch (op) {
        case 0: /* Register controlled shift.  */
            tmp = load_reg(s, rn);
            tmp2 = load_reg(s, rm);
            if ((insn & 0x70) != 0)
                goto illegal_op;
            op = (insn >> 21) & 3;
            logic_cc = (insn & (1 << 20)) != 0;
            gen_arm_shift_reg(tmp, op, tmp2, logic_cc);
            if (logic_cc)
                gen_logic_CC(tmp);
            store_reg_bx(env, s, rd, tmp);
            break;
        case 1: /* Sign/zero extend.  */
            tmp = load_reg(s, rm);
            shift = (insn >> 4) & 3;
            /* ??? In many cases it's not necessary to do a
               rotate, a shift is sufficient.  */
            if (shift != 0)
                tcg_gen_rotri_i32(tmp, tmp, shift * 8);
            op = (insn >> 20) & 7;
            switch (op) {
            case 0: gen_sxth(tmp);   break;
            case 1: gen_uxth(tmp);   break;
            case 2: gen_sxtb16(tmp); break;
            case 3: gen_uxtb16(tmp); break;
            case 4: gen_sxtb(tmp);   break;
            case 5: gen_uxtb(tmp);   break;
            default: goto illegal_op;
            }
            if (rn != 15) {
                tmp2 = load_reg(s, rn);
                if ((op >> 1) == 1) {
                    gen_add16(tmp, tmp2);
                } else {
                    tcg_gen_add_i32(tmp, tmp, tmp2);
                    tcg_temp_free_i32(tmp2);
                }
            }
            store_reg(s, rd, tmp);
            break;
        case 2: /* SIMD add/subtract.  */
            op = (insn >> 20) & 7;
            shift = (insn >> 4) & 7;
            if ((op & 3) == 3 || (shift & 3) == 3)
                goto illegal_op;
            tmp = load_reg(s, rn);
            tmp2 = load_reg(s, rm);
            gen_thumb2_parallel_addsub(op, shift, tmp, tmp2);
            tcg_temp_free_i32(tmp2);
            store_reg(s, rd, tmp);
            break;
        case 3: /* Other data processing.  */
            op = ((insn >> 17) & 0x38) | ((insn >> 4) & 7);
            if (op < 4) {
                /* Saturating add/subtract.  */
                tmp = load_reg(s, rn);
                tmp2 = load_reg(s, rm);
                if (op & 1)
                    gen_helper_double_saturate(tmp, cpu_env, tmp);
                if (op & 2)
                    gen_helper_sub_saturate(tmp, cpu_env, tmp2, tmp);
                else
                    gen_helper_add_saturate(tmp, cpu_env, tmp, tmp2);
                tcg_temp_free_i32(tmp2);
            } else {
                tmp = load_reg(s, rn);
                switch (op) {
                case 0x0a: /* rbit */
                    gen_helper_rbit(tmp, tmp);
                    break;
                case 0x08: /* rev */
                    tcg_gen_bswap32_i32(tmp, tmp);
                    break;
                case 0x09: /* rev16 */
                    gen_rev16(tmp);
                    break;
                case 0x0b: /* revsh */
                    gen_revsh(tmp);
                    break;
                case 0x10: /* sel */
                    tmp2 = load_reg(s, rm);
                    tmp3 = tcg_temp_new_i32();
                    tcg_gen_ld_i32(tmp3, cpu_env, offsetof(CPUARMState, GE));
                    gen_helper_sel_flags(tmp, tmp3, tmp, tmp2);
                    tcg_temp_free_i32(tmp3);
                    tcg_temp_free_i32(tmp2);
                    break;
                case 0x18: /* clz */
                    gen_helper_clz(tmp, tmp);
                    break;
                default:
                    goto illegal_op;
                }
            }
            store_reg(s, rd, tmp);
            break;
        case 4: case 5: /* 32-bit multiply.  Sum of absolute differences.  */
            op = (insn >> 4) & 0xf;
            tmp = load_reg(s, rn);
            tmp2 = load_reg(s, rm);
            switch ((insn >> 20) & 7) {
            case 0: /* 32 x 32 -> 32 */
                tcg_gen_mul_i32(tmp, tmp, tmp2);
                tcg_temp_free_i32(tmp2);
                if (rs != 15) {
                    tmp2 = load_reg(s, rs);
                    if (op)
                        tcg_gen_sub_i32(tmp, tmp2, tmp);
                    else
                        tcg_gen_add_i32(tmp, tmp, tmp2);
                    tcg_temp_free_i32(tmp2);
                }
                break;
            case 1: /* 16 x 16 -> 32 */
                gen_mulxy(tmp, tmp2, op & 2, op & 1);
                tcg_temp_free_i32(tmp2);
                if (rs != 15) {
                    tmp2 = load_reg(s, rs);
                    gen_helper_add_setq(tmp, cpu_env, tmp, tmp2);
                    tcg_temp_free_i32(tmp2);
                }
                break;
            case 2: /* Dual multiply add.  */
            case 4: /* Dual multiply subtract.  */
                if (op)
                    gen_swap_half(tmp2);
                gen_smul_dual(tmp, tmp2);
                if (insn & (1 << 22)) {
                    /* This subtraction cannot overflow. */
                    tcg_gen_sub_i32(tmp, tmp, tmp2);
                } else {
                    /* This addition cannot overflow 32 bits;
                     * however it may overflow considered as a signed
                     * operation, in which case we must set the Q flag.
                     */
                    gen_helper_add_setq(tmp, cpu_env, tmp, tmp2);
                }
                tcg_temp_free_i32(tmp2);
                if (rs != 15)
                  {
                    tmp2 = load_reg(s, rs);
                    gen_helper_add_setq(tmp, cpu_env, tmp, tmp2);
                    tcg_temp_free_i32(tmp2);
                  }
                break;
            case 3: /* 32 * 16 -> 32msb */
                if (op)
                    tcg_gen_sari_i32(tmp2, tmp2, 16);
                else
                    gen_sxth(tmp2);
                tmp64 = gen_muls_i64_i32(tmp, tmp2);
                tcg_gen_shri_i64(tmp64, tmp64, 16);
                tmp = tcg_temp_new_i32();
                tcg_gen_trunc_i64_i32(tmp, tmp64);
                tcg_temp_free_i64(tmp64);
                if (rs != 15)
                  {
                    tmp2 = load_reg(s, rs);
                    gen_helper_add_setq(tmp, cpu_env, tmp, tmp2);
                    tcg_temp_free_i32(tmp2);
                  }
                break;
            case 5: case 6: /* 32 * 32 -> 32msb (SMMUL, SMMLA, SMMLS) */
                tmp64 = gen_muls_i64_i32(tmp, tmp2);
                if (rs != 15) {
                    tmp = load_reg(s, rs);
                    if (insn & (1 << 20)) {
                        tmp64 = gen_addq_msw(tmp64, tmp);
                    } else {
                        tmp64 = gen_subq_msw(tmp64, tmp);
                    }
                }
                if (insn & (1 << 4)) {
                    tcg_gen_addi_i64(tmp64, tmp64, 0x80000000u);
                }
                tcg_gen_shri_i64(tmp64, tmp64, 32);
                tmp = tcg_temp_new_i32();
                tcg_gen_trunc_i64_i32(tmp, tmp64);
                tcg_temp_free_i64(tmp64);
                break;
            case 7: /* Unsigned sum of absolute differences.  */
                gen_helper_usad8(tmp, tmp, tmp2);
                tcg_temp_free_i32(tmp2);
                if (rs != 15) {
                    tmp2 = load_reg(s, rs);
                    tcg_gen_add_i32(tmp, tmp, tmp2);
                    tcg_temp_free_i32(tmp2);
                }
                break;
            }
            store_reg(s, rd, tmp);
            break;
        case 6: case 7: /* 64-bit multiply, Divide.  */
            op = ((insn >> 4) & 0xf) | ((insn >> 16) & 0x70);
            tmp = load_reg(s, rn);
            tmp2 = load_reg(s, rm);
            if ((op & 0x50) == 0x10) {
                /* sdiv, udiv */
                if (!arm_feature(env, ARM_FEATURE_THUMB_DIV)) {
                    goto illegal_op;
                }
                if (op & 0x20)
                    gen_helper_udiv(tmp, tmp, tmp2);
                else
                    gen_helper_sdiv(tmp, tmp, tmp2);
                tcg_temp_free_i32(tmp2);
                store_reg(s, rd, tmp);
            } else if ((op & 0xe) == 0xc) {
                /* Dual multiply accumulate long.  */
                if (op & 1)
                    gen_swap_half(tmp2);
                gen_smul_dual(tmp, tmp2);
                if (op & 0x10) {
                    tcg_gen_sub_i32(tmp, tmp, tmp2);
                } else {
                    tcg_gen_add_i32(tmp, tmp, tmp2);
                }
                tcg_temp_free_i32(tmp2);
                /* BUGFIX */
                tmp64 = tcg_temp_new_i64();
                tcg_gen_ext_i32_i64(tmp64, tmp);
                tcg_temp_free_i32(tmp);
                gen_addq(s, tmp64, rs, rd);
                gen_storeq_reg(s, rs, rd, tmp64);
                tcg_temp_free_i64(tmp64);
            } else {
                if (op & 0x20) {
                    /* Unsigned 64-bit multiply  */
                    tmp64 = gen_mulu_i64_i32(tmp, tmp2);
                } else {
                    if (op & 8) {
                        /* smlalxy */
                        gen_mulxy(tmp, tmp2, op & 2, op & 1);
                        tcg_temp_free_i32(tmp2);
                        tmp64 = tcg_temp_new_i64();
                        tcg_gen_ext_i32_i64(tmp64, tmp);
                        tcg_temp_free_i32(tmp);
                    } else {
                        /* Signed 64-bit multiply  */
                        tmp64 = gen_muls_i64_i32(tmp, tmp2);
                    }
                }
                if (op & 4) {
                    /* umaal */
                    gen_addq_lo(s, tmp64, rs);
                    gen_addq_lo(s, tmp64, rd);
                } else if (op & 0x40) {
                    /* 64-bit accumulate.  */
                    gen_addq(s, tmp64, rs, rd);
                }
                gen_storeq_reg(s, rs, rd, tmp64);
                tcg_temp_free_i64(tmp64);
            }
            break;
        }
        break;
    case 6: case 7: case 14: case 15:
        /* Coprocessor.  */
        if (((insn >> 24) & 3) == 3) {
            /* Translate into the equivalent ARM encoding.  */
            insn = (insn & 0xe2ffffff) | ((insn & (1 << 28)) >> 4) | (1 << 28);
            if (disas_neon_data_insn(env, s, insn))
                goto illegal_op;
        } else {
            if (insn & (1 << 28))
                goto illegal_op;
            if (disas_coproc_insn (env, s, insn))
                goto illegal_op;
        }
        break;
    case 8: case 9: case 10: case 11:
        if (insn & (1 << 15)) {
            /* Branches, misc control.  */
            if (insn & 0x5000) {
                /* Unconditional branch.  */
                /* signextend(hw1[10:0]) -> offset[:12].  */
                offset = ((int32_t)insn << 5) >> 9 & ~(int32_t)0xfff;
                /* hw1[10:0] -> offset[11:1].  */
                offset |= (insn & 0x7ff) << 1;
                /* (~hw2[13, 11] ^ offset[24]) -> offset[23,22]
                   offset[24:22] already have the same value because of the
                   sign extension above.  */
                offset ^= ((~insn) & (1 << 13)) << 10;
                offset ^= ((~insn) & (1 << 11)) << 11;

                if (insn & (1 << 14)) {
                    /* Branch and link.  */
                    tcg_gen_movi_i32(cpu_R[14], s->pc | 1);
                }

                offset += s->pc;
                if (insn & (1 << 12)) {
                    /* b/bl */
                    gen_jmp(s, offset);
                } else {
                    /* blx */
                    offset &= ~(uint32_t)2;
                    /* thumb2 bx, no need to check */
                    gen_bx_im(s, offset);
                }
            } else if (((insn >> 23) & 7) == 7) {
                /* Misc control */
                if (insn & (1 << 13))
                    goto illegal_op;

                if (insn & (1 << 26)) {
                    /* Secure monitor call (v6Z) */
                    goto illegal_op; /* not implemented.  */
                } else {
                    op = (insn >> 20) & 7;
                    switch (op) {
                    case 0: /* msr cpsr.  */
                        if (IS_M(env)) {
                            tmp = load_reg(s, rn);
                            addr = tcg_const_i32(insn & 0xff);
                            gen_helper_v7m_msr(cpu_env, addr, tmp);
                            tcg_temp_free_i32(addr);
                            tcg_temp_free_i32(tmp);
                            gen_lookup_tb(s);
                            break;
                        }
                        /* fall through */
                    case 1: /* msr spsr.  */
                        if (IS_M(env))
                            goto illegal_op;
                        tmp = load_reg(s, rn);
                        if (gen_set_psr(s,
                              msr_mask(env, s, (insn >> 8) & 0xf, op == 1),
                              op == 1, tmp))
                            goto illegal_op;
                        break;
                    case 2: /* cps, nop-hint.  */
                        if (((insn >> 8) & 7) == 0) {
                            gen_nop_hint(s, insn & 0xff);
                        }
                        /* Implemented as NOP in user mode.  */
                        if (IS_USER(s))
                            break;
                        offset = 0;
                        imm = 0;
                        if (insn & (1 << 10)) {
                            if (insn & (1 << 7))
                                offset |= CPSR_A;
                            if (insn & (1 << 6))
                                offset |= CPSR_I;
                            if (insn & (1 << 5))
                                offset |= CPSR_F;
                            if (insn & (1 << 9))
                                imm = CPSR_A | CPSR_I | CPSR_F;
                        }
                        if (insn & (1 << 8)) {
                            offset |= 0x1f;
                            imm |= (insn & 0x1f);
                        }
                        if (offset) {
                            gen_set_psr_im(s, offset, 0, imm);
                        }
                        break;
                    case 3: /* Special control operations.  */
                        ARCH(7);
                        op = (insn >> 4) & 0xf;
                        switch (op) {
                        case 2: /* clrex */
                            gen_clrex(s);
                            break;
                        case 4: /* dsb */
                        case 5: /* dmb */
                        case 6: /* isb */
                            /* These execute as NOPs.  */
                            break;
                        default:
                            goto illegal_op;
                        }
                        break;
                    case 4: /* bxj */
                        /* Trivial implementation equivalent to bx.  */
                        tmp = load_reg(s, rn);
                        gen_bx(s, tmp);
                        break;
                    case 5: /* Exception return.  */
                        if (IS_USER(s)) {
                            goto illegal_op;
                        }
                        if (rn != 14 || rd != 15) {
                            goto illegal_op;
                        }
                        tmp = load_reg(s, rn);
                        tcg_gen_subi_i32(tmp, tmp, insn & 0xff);
                        gen_exception_return(s, tmp);
                        break;
                    case 6: /* mrs cpsr.  */
                        tmp = tcg_temp_new_i32();
                        if (IS_M(env)) {
                            addr = tcg_const_i32(insn & 0xff);
                            gen_helper_v7m_mrs(tmp, cpu_env, addr);
                            tcg_temp_free_i32(addr);
                        } else {
                            gen_helper_cpsr_read(tmp, cpu_env);
                        }
                        store_reg(s, rd, tmp);
                        break;
                    case 7: /* mrs spsr.  */
                        /* Not accessible in user mode.  */
                        if (IS_USER(s) || IS_M(env))
                            goto illegal_op;
                        tmp = load_cpu_field(spsr);
                        store_reg(s, rd, tmp);
                        break;
                    }
                }
            } else {
                /* Conditional branch.  */
                op = (insn >> 22) & 0xf;
                /* Generate a conditional jump to next instruction.  */
                s->condlabel = gen_new_label();
                gen_test_cc(op ^ 1, s->condlabel);
                s->condjmp = 1;

                /* offset[11:1] = insn[10:0] */
                offset = (insn & 0x7ff) << 1;
                /* offset[17:12] = insn[21:16].  */
                offset |= (insn & 0x003f0000) >> 4;
                /* offset[31:20] = insn[26].  */
                offset |= ((int32_t)((insn << 5) & 0x80000000)) >> 11;
                /* offset[18] = insn[13].  */
                offset |= (insn & (1 << 13)) << 5;
                /* offset[19] = insn[11].  */
                offset |= (insn & (1 << 11)) << 8;

                /* jump to the offset */
                gen_jmp(s, s->pc + offset);
            }
        } else {
            /* Data processing immediate.  */
            if (insn & (1 << 25)) {
                if (insn & (1 << 24)) {
                    if (insn & (1 << 20))
                        goto illegal_op;
                    /* Bitfield/Saturate.  */
                    op = (insn >> 21) & 7;
                    imm = insn & 0x1f;
                    shift = ((insn >> 6) & 3) | ((insn >> 10) & 0x1c);
                    if (rn == 15) {
                        tmp = tcg_temp_new_i32();
                        tcg_gen_movi_i32(tmp, 0);
                    } else {
                        tmp = load_reg(s, rn);
                    }
                    switch (op) {
                    case 2: /* Signed bitfield extract.  */
                        imm++;
                        if (shift + imm > 32)
                            goto illegal_op;
                        if (imm < 32)
                            gen_sbfx(tmp, shift, imm);
                        break;
                    case 6: /* Unsigned bitfield extract.  */
                        imm++;
                        if (shift + imm > 32)
                            goto illegal_op;
                        if (imm < 32)
                            gen_ubfx(tmp, shift, (1u << imm) - 1);
                        break;
                    case 3: /* Bitfield insert/clear.  */
                        if (imm < shift)
                            goto illegal_op;
                        imm = imm + 1 - shift;
                        if (imm != 32) {
                            tmp2 = load_reg(s, rd);
                            tcg_gen_deposit_i32(tmp, tmp2, tmp, shift, imm);
                            tcg_temp_free_i32(tmp2);
                        }
                        break;
                    case 7:
                        goto illegal_op;
                    default: /* Saturate.  */
                        if (shift) {
                            if (op & 1)
                                tcg_gen_sari_i32(tmp, tmp, shift);
                            else
                                tcg_gen_shli_i32(tmp, tmp, shift);
                        }
                        tmp2 = tcg_const_i32(imm);
                        if (op & 4) {
                            /* Unsigned.  */
                            if ((op & 1) && shift == 0)
                                gen_helper_usat16(tmp, cpu_env, tmp, tmp2);
                            else
                                gen_helper_usat(tmp, cpu_env, tmp, tmp2);
                        } else {
                            /* Signed.  */
                            if ((op & 1) && shift == 0)
                                gen_helper_ssat16(tmp, cpu_env, tmp, tmp2);
                            else
                                gen_helper_ssat(tmp, cpu_env, tmp, tmp2);
                        }
                        tcg_temp_free_i32(tmp2);
                        break;
                    }
                    store_reg(s, rd, tmp);
                } else {
                    imm = ((insn & 0x04000000) >> 15)
                          | ((insn & 0x7000) >> 4) | (insn & 0xff);
                    if (insn & (1 << 22)) {
                        /* 16-bit immediate.  */
                        imm |= (insn >> 4) & 0xf000;
                        if (insn & (1 << 23)) {
                            /* movt */
                            tmp = load_reg(s, rd);
                            tcg_gen_ext16u_i32(tmp, tmp);
                            tcg_gen_ori_i32(tmp, tmp, imm << 16);
                        } else {
                            /* movw */
                            tmp = tcg_temp_new_i32();
                            tcg_gen_movi_i32(tmp, imm);
                        }
                    } else {
                        /* Add/sub 12-bit immediate.  */
                        if (rn == 15) {
                            offset = s->pc & ~(uint32_t)3;
                            if (insn & (1 << 23))
                                offset -= imm;
                            else
                                offset += imm;
                            tmp = tcg_temp_new_i32();
                            tcg_gen_movi_i32(tmp, offset);
                        } else {
                            tmp = load_reg(s, rn);
                            if (insn & (1 << 23))
                                tcg_gen_subi_i32(tmp, tmp, imm);
                            else
                                tcg_gen_addi_i32(tmp, tmp, imm);
                        }
                    }
                    store_reg(s, rd, tmp);
                }
            } else {
                int shifter_out = 0;
                /* modified 12-bit immediate.  */
                shift = ((insn & 0x04000000) >> 23) | ((insn & 0x7000) >> 12);
                imm = (insn & 0xff);
                switch (shift) {
                case 0: /* XY */
                    /* Nothing to do.  */
                    break;
                case 1: /* 00XY00XY */
                    imm |= imm << 16;
                    break;
                case 2: /* XY00XY00 */
                    imm |= imm << 16;
                    imm <<= 8;
                    break;
                case 3: /* XYXYXYXY */
                    imm |= imm << 16;
                    imm |= imm << 8;
                    break;
                default: /* Rotated constant.  */
                    shift = (shift << 1) | (imm >> 7);
                    imm |= 0x80;
                    imm = imm << (32 - shift);
                    shifter_out = 1;
                    break;
                }
                tmp2 = tcg_temp_new_i32();
                tcg_gen_movi_i32(tmp2, imm);
                rn = (insn >> 16) & 0xf;
                if (rn == 15) {
                    tmp = tcg_temp_new_i32();
                    tcg_gen_movi_i32(tmp, 0);
                } else {
                    tmp = load_reg(s, rn);
                }
                op = (insn >> 21) & 0xf;
                if (gen_thumb2_data_op(s, op, (insn & (1 << 20)) != 0,
                                       shifter_out, tmp, tmp2))
                    goto illegal_op;
                tcg_temp_free_i32(tmp2);
                rd = (insn >> 8) & 0xf;
                if (rd != 15) {
                    store_reg(s, rd, tmp);
                } else {
                    tcg_temp_free_i32(tmp);
                }
            }
        }
        break;
    case 12: /* Load/store single data item.  */
        {
        int postinc = 0;
        int writeback = 0;
        int user;
        if ((insn & 0x01100000) == 0x01000000) {
            if (disas_neon_ls_insn(env, s, insn))
                goto illegal_op;
            break;
        }
        op = ((insn >> 21) & 3) | ((insn >> 22) & 4);
        if (rs == 15) {
            if (!(insn & (1 << 20))) {
                goto illegal_op;
            }
            if (op != 2) {
                /* Byte or halfword load space with dest == r15 : memory hints.
                 * Catch them early so we don't emit pointless addressing code.
                 * This space is a mix of:
                 *  PLD/PLDW/PLI,  which we implement as NOPs (note that unlike
                 *     the ARM encodings, PLDW space doesn't UNDEF for non-v7MP
                 *     cores)
                 *  unallocated hints, which must be treated as NOPs
                 *  UNPREDICTABLE space, which we NOP or UNDEF depending on
                 *     which is easiest for the decoding logic
                 *  Some space which must UNDEF
                 */
                int op1 = (insn >> 23) & 3;
                int op2 = (insn >> 6) & 0x3f;
                if (op & 2) {
                    goto illegal_op;
                }
                if (rn == 15) {
                    /* UNPREDICTABLE, unallocated hint or
                     * PLD/PLDW/PLI (literal)
                     */
                    return 0;
                }
                if (op1 & 1) {
                    return 0; /* PLD/PLDW/PLI or unallocated hint */
                }
                if ((op2 == 0) || ((op2 & 0x3c) == 0x30)) {
                    return 0; /* PLD/PLDW/PLI or unallocated hint */
                }
                /* UNDEF space, or an UNPREDICTABLE */
                return 1;
            }
        }
        user = IS_USER(s);
        if (rn == 15) {
            addr = tcg_temp_new_i32();
            /* PC relative.  */
            /* s->pc has already been incremented by 4.  */
            imm = s->pc & 0xfffffffc;
            if (insn & (1 << 23))
                imm += insn & 0xfff;
            else
                imm -= insn & 0xfff;
            tcg_gen_movi_i32(addr, imm);
        } else {
            addr = load_reg(s, rn);
            if (insn & (1 << 23)) {
                /* Positive offset.  */
                imm = insn & 0xfff;
                tcg_gen_addi_i32(addr, addr, imm);
            } else {
                imm = insn & 0xff;
                switch ((insn >> 8) & 0xf) {
                case 0x0: /* Shifted Register.  */
                    shift = (insn >> 4) & 0xf;
                    if (shift > 3) {
                        tcg_temp_free_i32(addr);
                        goto illegal_op;
                    }
                    tmp = load_reg(s, rm);
                    if (shift)
                        tcg_gen_shli_i32(tmp, tmp, shift);
                    tcg_gen_add_i32(addr, addr, tmp);
                    tcg_temp_free_i32(tmp);
                    break;
                case 0xc: /* Negative offset.  */
                    tcg_gen_addi_i32(addr, addr, -imm);
                    break;
                case 0xe: /* User privilege.  */
                    tcg_gen_addi_i32(addr, addr, imm);
                    user = 1;
                    break;
                case 0x9: /* Post-decrement.  */
                    imm = -imm;
                    /* Fall through.  */
                case 0xb: /* Post-increment.  */
                    postinc = 1;
                    writeback = 1;
                    break;
                case 0xd: /* Pre-decrement.  */
                    imm = -imm;
                    /* Fall through.  */
                case 0xf: /* Pre-increment.  */
                    tcg_gen_addi_i32(addr, addr, imm);
                    writeback = 1;
                    break;
                default:
                    tcg_temp_free_i32(addr);
                    goto illegal_op;
                }
            }
        }
        if (insn & (1 << 20)) {
            /* Load.  */
            switch (op) {
            case 0: tmp = gen_ld8u(addr, user); break;
            case 4: tmp = gen_ld8s(addr, user); break;
            case 1: tmp = gen_ld16u(addr, user); break;
            case 5: tmp = gen_ld16s(addr, user); break;
            case 2: tmp = gen_ld32(addr, user); break;
            default:
                tcg_temp_free_i32(addr);
                goto illegal_op;
            }
            if (rs == 15) {
                gen_bx(s, tmp);
            } else {
                store_reg(s, rs, tmp);
            }
        } else {
            /* Store.  */
            tmp = load_reg(s, rs);
            switch (op) {
            case 0: gen_st8(tmp, addr, user); break;
            case 1: gen_st16(tmp, addr, user); break;
            case 2: gen_st32(tmp, addr, user); break;
            default:
                tcg_temp_free_i32(addr);
                goto illegal_op;
            }
        }
        if (postinc)
            tcg_gen_addi_i32(addr, addr, imm);
        if (writeback) {
            store_reg(s, rn, addr);
        } else {
            tcg_temp_free_i32(addr);
        }
        }
        break;
    default:
        goto illegal_op;
    }
    return 0;
illegal_op:
    return 1;
}

static void disas_thumb_insn(CPUARMState *env, DisasContext *s)
{
    uint32_t val, insn, op, rm, rn, rd, shift, cond;
    int32_t offset;
    int i;
    TCGv tmp;
    TCGv tmp2;
    TCGv addr;

    if (s->condexec_mask) {
        cond = s->condexec_cond;
        if (cond != 0x0e) {     /* Skip conditional when condition is AL. */
          s->condlabel = gen_new_label();
          gen_test_cc(cond ^ 1, s->condlabel);
          s->condjmp = 1;
        }
    }

    insn = arm_lduw_code(env, s->pc, s->bswap_code);
    s->pc += 2;

    switch (insn >> 12) {
    case 0: case 1:

        rd = insn & 7;
        op = (insn >> 11) & 3;
        if (op == 3) {
            /* add/subtract */
            rn = (insn >> 3) & 7;
            tmp = load_reg(s, rn);
            if (insn & (1 << 10)) {
                /* immediate */
                tmp2 = tcg_temp_new_i32();
                tcg_gen_movi_i32(tmp2, (insn >> 6) & 7);
            } else {
                /* reg */
                rm = (insn >> 6) & 7;
                tmp2 = load_reg(s, rm);
            }
            if (insn & (1 << 9)) {
                if (s->condexec_mask)
                    tcg_gen_sub_i32(tmp, tmp, tmp2);
                else
                    gen_sub_CC(tmp, tmp, tmp2);
            } else {
                if (s->condexec_mask)
                    tcg_gen_add_i32(tmp, tmp, tmp2);
                else
                    gen_add_CC(tmp, tmp, tmp2);
            }
            tcg_temp_free_i32(tmp2);
            store_reg(s, rd, tmp);
        } else {
            /* shift immediate */
            rm = (insn >> 3) & 7;
            shift = (insn >> 6) & 0x1f;
            tmp = load_reg(s, rm);
            gen_arm_shift_im(tmp, op, shift, s->condexec_mask == 0);
            if (!s->condexec_mask)
                gen_logic_CC(tmp);
            store_reg(s, rd, tmp);
        }
        break;
    case 2: case 3:
        /* arithmetic large immediate */
        op = (insn >> 11) & 3;
        rd = (insn >> 8) & 0x7;
        if (op == 0) { /* mov */
            tmp = tcg_temp_new_i32();
            tcg_gen_movi_i32(tmp, insn & 0xff);
            if (!s->condexec_mask)
                gen_logic_CC(tmp);
            store_reg(s, rd, tmp);
        } else {
            tmp = load_reg(s, rd);
            tmp2 = tcg_temp_new_i32();
            tcg_gen_movi_i32(tmp2, insn & 0xff);
            switch (op) {
            case 1: /* cmp */
                gen_sub_CC(tmp, tmp, tmp2);
                tcg_temp_free_i32(tmp);
                tcg_temp_free_i32(tmp2);
                break;
            case 2: /* add */
                if (s->condexec_mask)
                    tcg_gen_add_i32(tmp, tmp, tmp2);
                else
                    gen_add_CC(tmp, tmp, tmp2);
                tcg_temp_free_i32(tmp2);
                store_reg(s, rd, tmp);
                break;
            case 3: /* sub */
                if (s->condexec_mask)
                    tcg_gen_sub_i32(tmp, tmp, tmp2);
                else
                    gen_sub_CC(tmp, tmp, tmp2);
                tcg_temp_free_i32(tmp2);
                store_reg(s, rd, tmp);
                break;
            }
        }
        break;
    case 4:
        if (insn & (1 << 11)) {
            rd = (insn >> 8) & 7;
            /* load pc-relative.  Bit 1 of PC is ignored.  */
            val = s->pc + 2 + ((insn & 0xff) * 4);
            val &= ~(uint32_t)2;
            addr = tcg_temp_new_i32();
            tcg_gen_movi_i32(addr, val);
            tmp = gen_ld32(addr, IS_USER(s));
            tcg_temp_free_i32(addr);
            store_reg(s, rd, tmp);
            break;
        }
        if (insn & (1 << 10)) {
            /* data processing extended or blx */
            rd = (insn & 7) | ((insn >> 4) & 8);
            rm = (insn >> 3) & 0xf;
            op = (insn >> 8) & 3;
            switch (op) {
            case 0: /* add */
                tmp = load_reg(s, rd);
                tmp2 = load_reg(s, rm);
                tcg_gen_add_i32(tmp, tmp, tmp2);
                tcg_temp_free_i32(tmp2);
                store_reg(s, rd, tmp);
                break;
            case 1: /* cmp */
                tmp = load_reg(s, rd);
                tmp2 = load_reg(s, rm);
                gen_sub_CC(tmp, tmp, tmp2);
                tcg_temp_free_i32(tmp2);
                tcg_temp_free_i32(tmp);
                break;
            case 2: /* mov/cpy */
                tmp = load_reg(s, rm);
                store_reg(s, rd, tmp);
                break;
            case 3:/* branch [and link] exchange thumb register */
                tmp = load_reg(s, rm);
                if (insn & (1 << 7)) {
                    ARCH(5);
                    val = (uint32_t)s->pc | 1;
                    tmp2 = tcg_temp_new_i32();
                    tcg_gen_movi_i32(tmp2, val);
                    store_reg(s, 14, tmp2);
                }
                /* already thumb, no need to check */
                gen_bx(s, tmp);
                break;
            }
            break;
        }

        /* data processing register */
        rd = insn & 7;
        rm = (insn >> 3) & 7;
        op = (insn >> 6) & 0xf;
        if (op == 2 || op == 3 || op == 4 || op == 7) {
            /* the shift/rotate ops want the operands backwards */
            val = rm;
            rm = rd;
            rd = val;
            val = 1;
        } else {
            val = 0;
        }

        if (op == 9) { /* neg */
            tmp = tcg_temp_new_i32();
            tcg_gen_movi_i32(tmp, 0);
        } else if (op != 0xf) { /* mvn doesn't read its first operand */
            tmp = load_reg(s, rd);
        } else {
            TCGV_UNUSED(tmp);
        }

        tmp2 = load_reg(s, rm);
        switch (op) {
        case 0x0: /* and */
            tcg_gen_and_i32(tmp, tmp, tmp2);
            if (!s->condexec_mask)
                gen_logic_CC(tmp);
            break;
        case 0x1: /* eor */
            tcg_gen_xor_i32(tmp, tmp, tmp2);
            if (!s->condexec_mask)
                gen_logic_CC(tmp);
            break;
        case 0x2: /* lsl */
            if (s->condexec_mask) {
                gen_shl(tmp2, tmp2, tmp);
            } else {
                gen_helper_shl_cc(tmp2, cpu_env, tmp2, tmp);
                gen_logic_CC(tmp2);
            }
            break;
        case 0x3: /* lsr */
            if (s->condexec_mask) {
                gen_shr(tmp2, tmp2, tmp);
            } else {
                gen_helper_shr_cc(tmp2, cpu_env, tmp2, tmp);
                gen_logic_CC(tmp2);
            }
            break;
        case 0x4: /* asr */
            if (s->condexec_mask) {
                gen_sar(tmp2, tmp2, tmp);
            } else {
                gen_helper_sar_cc(tmp2, cpu_env, tmp2, tmp);
                gen_logic_CC(tmp2);
            }
            break;
        case 0x5: /* adc */
            if (s->condexec_mask) {
                gen_adc(tmp, tmp2);
            } else {
                gen_adc_CC(tmp, tmp, tmp2);
            }
            break;
        case 0x6: /* sbc */
            if (s->condexec_mask) {
                gen_sub_carry(tmp, tmp, tmp2);
            } else {
                gen_sbc_CC(tmp, tmp, tmp2);
            }
            break;
        case 0x7: /* ror */
            if (s->condexec_mask) {
                tcg_gen_andi_i32(tmp, tmp, 0x1f);
                tcg_gen_rotr_i32(tmp2, tmp2, tmp);
            } else {
                gen_helper_ror_cc(tmp2, cpu_env, tmp2, tmp);
                gen_logic_CC(tmp2);
            }
            break;
        case 0x8: /* tst */
            tcg_gen_and_i32(tmp, tmp, tmp2);
            gen_logic_CC(tmp);
            rd = 16;
            break;
        case 0x9: /* neg */
            if (s->condexec_mask)
                tcg_gen_neg_i32(tmp, tmp2);
            else
                gen_sub_CC(tmp, tmp, tmp2);
            break;
        case 0xa: /* cmp */
            gen_sub_CC(tmp, tmp, tmp2);
            rd = 16;
            break;
        case 0xb: /* cmn */
            gen_add_CC(tmp, tmp, tmp2);
            rd = 16;
            break;
        case 0xc: /* orr */
            tcg_gen_or_i32(tmp, tmp, tmp2);
            if (!s->condexec_mask)
                gen_logic_CC(tmp);
            break;
        case 0xd: /* mul */
            tcg_gen_mul_i32(tmp, tmp, tmp2);
            if (!s->condexec_mask)
                gen_logic_CC(tmp);
            break;
        case 0xe: /* bic */
            tcg_gen_andc_i32(tmp, tmp, tmp2);
            if (!s->condexec_mask)
                gen_logic_CC(tmp);
            break;
        case 0xf: /* mvn */
            tcg_gen_not_i32(tmp2, tmp2);
            if (!s->condexec_mask)
                gen_logic_CC(tmp2);
            val = 1;
            rm = rd;
            break;
        }
        if (rd != 16) {
            if (val) {
                store_reg(s, rm, tmp2);
                if (op != 0xf)
                    tcg_temp_free_i32(tmp);
            } else {
                store_reg(s, rd, tmp);
                tcg_temp_free_i32(tmp2);
            }
        } else {
            tcg_temp_free_i32(tmp);
            tcg_temp_free_i32(tmp2);
        }
        break;

    case 5:
        /* load/store register offset.  */
        rd = insn & 7;
        rn = (insn >> 3) & 7;
        rm = (insn >> 6) & 7;
        op = (insn >> 9) & 7;
        addr = load_reg(s, rn);
        tmp = load_reg(s, rm);
        tcg_gen_add_i32(addr, addr, tmp);
        tcg_temp_free_i32(tmp);

        if (op < 3) /* store */
            tmp = load_reg(s, rd);

        switch (op) {
        case 0: /* str */
            gen_st32(tmp, addr, IS_USER(s));
            break;
        case 1: /* strh */
            gen_st16(tmp, addr, IS_USER(s));
            break;
        case 2: /* strb */
            gen_st8(tmp, addr, IS_USER(s));
            break;
        case 3: /* ldrsb */
            tmp = gen_ld8s(addr, IS_USER(s));
            break;
        case 4: /* ldr */
            tmp = gen_ld32(addr, IS_USER(s));
            break;
        case 5: /* ldrh */
            tmp = gen_ld16u(addr, IS_USER(s));
            break;
        case 6: /* ldrb */
            tmp = gen_ld8u(addr, IS_USER(s));
            break;
        case 7: /* ldrsh */
            tmp = gen_ld16s(addr, IS_USER(s));
            break;
        }
        if (op >= 3) /* load */
            store_reg(s, rd, tmp);
        tcg_temp_free_i32(addr);
        break;

    case 6:
        /* load/store word immediate offset */
        rd = insn & 7;
        rn = (insn >> 3) & 7;
        addr = load_reg(s, rn);
        val = (insn >> 4) & 0x7c;
        tcg_gen_addi_i32(addr, addr, val);

        if (insn & (1 << 11)) {
            /* load */
            tmp = gen_ld32(addr, IS_USER(s));
            store_reg(s, rd, tmp);
        } else {
            /* store */
            tmp = load_reg(s, rd);
            gen_st32(tmp, addr, IS_USER(s));
        }
        tcg_temp_free_i32(addr);
        break;

    case 7:
        /* load/store byte immediate offset */
        rd = insn & 7;
        rn = (insn >> 3) & 7;
        addr = load_reg(s, rn);
        val = (insn >> 6) & 0x1f;
        tcg_gen_addi_i32(addr, addr, val);

        if (insn & (1 << 11)) {
            /* load */
            tmp = gen_ld8u(addr, IS_USER(s));
            store_reg(s, rd, tmp);
        } else {
            /* store */
            tmp = load_reg(s, rd);
            gen_st8(tmp, addr, IS_USER(s));
        }
        tcg_temp_free_i32(addr);
        break;

    case 8:
        /* load/store halfword immediate offset */
        rd = insn & 7;
        rn = (insn >> 3) & 7;
        addr = load_reg(s, rn);
        val = (insn >> 5) & 0x3e;
        tcg_gen_addi_i32(addr, addr, val);

        if (insn & (1 << 11)) {
            /* load */
            tmp = gen_ld16u(addr, IS_USER(s));
            store_reg(s, rd, tmp);
        } else {
            /* store */
            tmp = load_reg(s, rd);
            gen_st16(tmp, addr, IS_USER(s));
        }
        tcg_temp_free_i32(addr);
        break;

    case 9:
        /* load/store from stack */
        rd = (insn >> 8) & 7;
        addr = load_reg(s, 13);
        val = (insn & 0xff) * 4;
        tcg_gen_addi_i32(addr, addr, val);

        if (insn & (1 << 11)) {
            /* load */
            tmp = gen_ld32(addr, IS_USER(s));
            store_reg(s, rd, tmp);
        } else {
            /* store */
            tmp = load_reg(s, rd);
            gen_st32(tmp, addr, IS_USER(s));
        }
        tcg_temp_free_i32(addr);
        break;

    case 10:
        /* add to high reg */
        rd = (insn >> 8) & 7;
        if (insn & (1 << 11)) {
            /* SP */
            tmp = load_reg(s, 13);
        } else {
            /* PC. bit 1 is ignored.  */
            tmp = tcg_temp_new_i32();
            tcg_gen_movi_i32(tmp, (s->pc + 2) & ~(uint32_t)2);
        }
        val = (insn & 0xff) * 4;
        tcg_gen_addi_i32(tmp, tmp, val);
        store_reg(s, rd, tmp);
        break;

    case 11:
        /* misc */
        op = (insn >> 8) & 0xf;
        switch (op) {
        case 0:
            /* adjust stack pointer */
            tmp = load_reg(s, 13);
            val = (insn & 0x7f) * 4;
            if (insn & (1 << 7))
                val = -(int32_t)val;
            tcg_gen_addi_i32(tmp, tmp, val);
            store_reg(s, 13, tmp);
            break;

        case 2: /* sign/zero extend.  */
            ARCH(6);
            rd = insn & 7;
            rm = (insn >> 3) & 7;
            tmp = load_reg(s, rm);
            switch ((insn >> 6) & 3) {
            case 0: gen_sxth(tmp); break;
            case 1: gen_sxtb(tmp); break;
            case 2: gen_uxth(tmp); break;
            case 3: gen_uxtb(tmp); break;
            }
            store_reg(s, rd, tmp);
            break;
        case 4: case 5: case 0xc: case 0xd:
            /* push/pop */
            addr = load_reg(s, 13);
            if (insn & (1 << 8))
                offset = 4;
            else
                offset = 0;
            for (i = 0; i < 8; i++) {
                if (insn & (1 << i))
                    offset += 4;
            }
            if ((insn & (1 << 11)) == 0) {
                tcg_gen_addi_i32(addr, addr, -offset);
            }
            for (i = 0; i < 8; i++) {
                if (insn & (1 << i)) {
                    if (insn & (1 << 11)) {
                        /* pop */
                        tmp = gen_ld32(addr, IS_USER(s));
                        store_reg(s, i, tmp);
                    } else {
                        /* push */
                        tmp = load_reg(s, i);
                        gen_st32(tmp, addr, IS_USER(s));
                    }
                    /* advance to the next address.  */
                    tcg_gen_addi_i32(addr, addr, 4);
                }
            }
            TCGV_UNUSED(tmp);
            if (insn & (1 << 8)) {
                if (insn & (1 << 11)) {
                    /* pop pc */
                    tmp = gen_ld32(addr, IS_USER(s));
                    /* don't set the pc until the rest of the instruction
                       has completed */
                } else {
                    /* push lr */
                    tmp = load_reg(s, 14);
                    gen_st32(tmp, addr, IS_USER(s));
                }
                tcg_gen_addi_i32(addr, addr, 4);
            }
            if ((insn & (1 << 11)) == 0) {
                tcg_gen_addi_i32(addr, addr, -offset);
            }
            /* write back the new stack pointer */
            store_reg(s, 13, addr);
            /* set the new PC value */
            if ((insn & 0x0900) == 0x0900) {
                store_reg_from_load(env, s, 15, tmp);
            }
            break;

        case 1: case 3: case 9: case 11: /* czb */
            rm = insn & 7;
            tmp = load_reg(s, rm);
            s->condlabel = gen_new_label();
            s->condjmp = 1;
            if (insn & (1 << 11))
                tcg_gen_brcondi_i32(TCG_COND_EQ, tmp, 0, s->condlabel);
            else
                tcg_gen_brcondi_i32(TCG_COND_NE, tmp, 0, s->condlabel);
            tcg_temp_free_i32(tmp);
            offset = ((insn & 0xf8) >> 2) | (insn & 0x200) >> 3;
            val = (uint32_t)s->pc + 2;
            val += offset;
            gen_jmp(s, val);
            break;

        case 15: /* IT, nop-hint.  */
            if ((insn & 0xf) == 0) {
                gen_nop_hint(s, (insn >> 4) & 0xf);
                break;
            }
            /* If Then.  */
            s->condexec_cond = (insn >> 4) & 0xe;
            s->condexec_mask = insn & 0x1f;
            /* No actual code generated for this insn, just setup state.  */
            break;

        case 0xe: /* bkpt */
            ARCH(5);
            gen_exception_insn(s, 2, EXCP_BKPT);
            break;

        case 0xa: /* rev */
            ARCH(6);
            rn = (insn >> 3) & 0x7;
            rd = insn & 0x7;
            tmp = load_reg(s, rn);
            switch ((insn >> 6) & 3) {
            case 0: tcg_gen_bswap32_i32(tmp, tmp); break;
            case 1: gen_rev16(tmp); break;
            case 3: gen_revsh(tmp); break;
            default: goto illegal_op;
            }
            store_reg(s, rd, tmp);
            break;

        case 6:
            switch ((insn >> 5) & 7) {
            case 2:
                /* setend */
                ARCH(6);
                if (((insn >> 3) & 1) != s->bswap_code) {
                    /* Dynamic endianness switching not implemented. */
                    goto illegal_op;
                }
                break;
            case 3:
                /* cps */
                ARCH(6);
                if (IS_USER(s)) {
                    break;
                }
                if (IS_M(env)) {
                    tmp = tcg_const_i32((insn & (1 << 4)) != 0);
                    /* FAULTMASK */
                    if (insn & 1) {
                        addr = tcg_const_i32(19);
                        gen_helper_v7m_msr(cpu_env, addr, tmp);
                        tcg_temp_free_i32(addr);
                    }
                    /* PRIMASK */
                    if (insn & 2) {
                        addr = tcg_const_i32(16);
                        gen_helper_v7m_msr(cpu_env, addr, tmp);
                        tcg_temp_free_i32(addr);
                    }
                    tcg_temp_free_i32(tmp);
                    gen_lookup_tb(s);
                } else {
                    if (insn & (1 << 4)) {
                        shift = CPSR_A | CPSR_I | CPSR_F;
                    } else {
                        shift = 0;
                    }
                    gen_set_psr_im(s, ((insn & 7) << 6), 0, shift);
                }
                break;
            default:
                goto undef;
            }
            break;

        default:
            goto undef;
        }
        break;

    case 12:
    {
        /* load/store multiple */
        TCGv loaded_var;
        TCGV_UNUSED(loaded_var);
        rn = (insn >> 8) & 0x7;
        addr = load_reg(s, rn);
        for (i = 0; i < 8; i++) {
            if (insn & (1 << i)) {
                if (insn & (1 << 11)) {
                    /* load */
                    tmp = gen_ld32(addr, IS_USER(s));
                    if (i == rn) {
                        loaded_var = tmp;
                    } else {
                        store_reg(s, i, tmp);
                    }
                } else {
                    /* store */
                    tmp = load_reg(s, i);
                    gen_st32(tmp, addr, IS_USER(s));
                }
                /* advance to the next address */
                tcg_gen_addi_i32(addr, addr, 4);
            }
        }
        if ((insn & (1 << rn)) == 0) {
            /* base reg not in list: base register writeback */
            store_reg(s, rn, addr);
        } else {
            /* base reg in list: if load, complete it now */
            if (insn & (1 << 11)) {
                store_reg(s, rn, loaded_var);
            }
            tcg_temp_free_i32(addr);
        }
        break;
    }
    case 13:
        /* conditional branch or swi */
        cond = (insn >> 8) & 0xf;
        if (cond == 0xe)
            goto undef;

        if (cond == 0xf) {
            /* swi */
            gen_set_pc_im(s->pc);
            s->is_jmp = DISAS_SWI;
            break;
        }
        /* generate a conditional jump to next instruction */
        s->condlabel = gen_new_label();
        gen_test_cc(cond ^ 1, s->condlabel);
        s->condjmp = 1;

        /* jump to the offset */
        val = (uint32_t)s->pc + 2;
        offset = ((int32_t)insn << 24) >> 24;
        val += offset << 1;
        gen_jmp(s, val);
        break;

    case 14:
        if (insn & (1 << 11)) {
            if (disas_thumb2_insn(env, s, insn))
              goto undef32;
            break;
        }
        /* unconditional branch */
        val = (uint32_t)s->pc;
        offset = ((int32_t)insn << 21) >> 21;
        val += (offset << 1) + 2;
        gen_jmp(s, val);
        break;

    case 15:
        if (disas_thumb2_insn(env, s, insn))
            goto undef32;
        break;
    }
    return;
undef32:
    gen_exception_insn(s, 4, EXCP_UDEF);
    return;
illegal_op:
undef:
    gen_exception_insn(s, 2, EXCP_UDEF);
}

/* generate intermediate code in gen_opc_buf and gen_opparam_buf for
   basic block 'tb'. If search_pc is TRUE, also generate PC
   information for each intermediate instruction. */
static inline void gen_intermediate_code_internal(CPUARMState *env,
                                                  TranslationBlock *tb,
                                                  int search_pc)
{
    DisasContext dc1, *dc = &dc1;
    CPUBreakpoint *bp;
    uint16_t *gen_opc_end;
    int j, lj;
    target_ulong pc_start;
    uint32_t next_page_start;
    int num_insns;
    int max_insns;

    /* generate intermediate code */
    pc_start = tb->pc;

    dc->tb = tb;

    gen_opc_end = tcg_ctx.gen_opc_buf + OPC_MAX_SIZE;

    dc->is_jmp = DISAS_NEXT;
    dc->pc = pc_start;
    dc->singlestep_enabled = env->singlestep_enabled;
    dc->condjmp = 0;
    dc->thumb = ARM_TBFLAG_THUMB(tb->flags);
    dc->bswap_code = ARM_TBFLAG_BSWAP_CODE(tb->flags);
    dc->condexec_mask = (ARM_TBFLAG_CONDEXEC(tb->flags) & 0xf) << 1;
    dc->condexec_cond = ARM_TBFLAG_CONDEXEC(tb->flags) >> 4;
#if !defined(CONFIG_USER_ONLY)
    dc->user = (ARM_TBFLAG_PRIV(tb->flags) == 0);
#endif
    dc->vfp_enabled = ARM_TBFLAG_VFPEN(tb->flags);
    dc->vec_len = ARM_TBFLAG_VECLEN(tb->flags);
    dc->vec_stride = ARM_TBFLAG_VECSTRIDE(tb->flags);
    cpu_F0s = tcg_temp_new_i32();
    cpu_F1s = tcg_temp_new_i32();
    cpu_F0d = tcg_temp_new_i64();
    cpu_F1d = tcg_temp_new_i64();
    cpu_V0 = cpu_F0d;
    cpu_V1 = cpu_F1d;
    /* FIXME: cpu_M0 can probably be the same as cpu_V0.  */
    cpu_M0 = tcg_temp_new_i64();
    next_page_start = (pc_start & TARGET_PAGE_MASK) + TARGET_PAGE_SIZE;
    lj = -1;
    num_insns = 0;
    max_insns = tb->cflags & CF_COUNT_MASK;
    if (max_insns == 0)
        max_insns = CF_COUNT_MASK;

    gen_icount_start();

    tcg_clear_temp_count();

    /* A note on handling of the condexec (IT) bits:
     *
     * We want to avoid the overhead of having to write the updated condexec
     * bits back to the CPUARMState for every instruction in an IT block. So:
     * (1) if the condexec bits are not already zero then we write
     * zero back into the CPUARMState now. This avoids complications trying
     * to do it at the end of the block. (For example if we don't do this
     * it's hard to identify whether we can safely skip writing condexec
     * at the end of the TB, which we definitely want to do for the case
     * where a TB doesn't do anything with the IT state at all.)
     * (2) if we are going to leave the TB then we call gen_set_condexec()
     * which will write the correct value into CPUARMState if zero is wrong.
     * This is done both for leaving the TB at the end, and for leaving
     * it because of an exception we know will happen, which is done in
     * gen_exception_insn(). The latter is necessary because we need to
     * leave the TB with the PC/IT state just prior to execution of the
     * instruction which caused the exception.
     * (3) if we leave the TB unexpectedly (eg a data abort on a load)
     * then the CPUARMState will be wrong and we need to reset it.
     * This is handled in the same way as restoration of the
     * PC in these situations: we will be called again with search_pc=1
     * and generate a mapping of the condexec bits for each PC in
     * gen_opc_condexec_bits[]. restore_state_to_opc() then uses
     * this to restore the condexec bits.
     *
     * Note that there are no instructions which can read the condexec
     * bits, and none which can write non-static values to them, so
     * we don't need to care about whether CPUARMState is correct in the
     * middle of a TB.
     */

    /* Reset the conditional execution bits immediately. This avoids
       complications trying to do it at the end of the block.  */
    if (dc->condexec_mask || dc->condexec_cond)
      {
        TCGv tmp = tcg_temp_new_i32();
        tcg_gen_movi_i32(tmp, 0);
        store_cpu_field(tmp, condexec_bits);
      }
    do {
#ifdef CONFIG_USER_ONLY
        /* Intercept jump to the magic kernel page.  */
        if (dc->pc >= 0xffff0000) {
            /* We always get here via a jump, so know we are not in a
               conditional execution block.  */
            gen_exception(EXCP_KERNEL_TRAP);
            dc->is_jmp = DISAS_UPDATE;
            break;
        }
#else
        if (dc->pc >= 0xfffffff0 && IS_M(env)) {
            /* We always get here via a jump, so know we are not in a
               conditional execution block.  */
            gen_exception(EXCP_EXCEPTION_EXIT);
            dc->is_jmp = DISAS_UPDATE;
            break;
        }
#endif

        if (unlikely(!QTAILQ_EMPTY(&env->breakpoints))) {
            QTAILQ_FOREACH(bp, &env->breakpoints, entry) {
                if (bp->pc == dc->pc) {
                    gen_exception_insn(dc, 0, EXCP_DEBUG);
                    /* Advance PC so that clearing the breakpoint will
                       invalidate this TB.  */
                    dc->pc += 2;
                    goto done_generating;
                    break;
                }
            }
        }
        if (search_pc) {
            j = tcg_ctx.gen_opc_ptr - tcg_ctx.gen_opc_buf;
            if (lj < j) {
                lj++;
                while (lj < j)
                    tcg_ctx.gen_opc_instr_start[lj++] = 0;
            }
            tcg_ctx.gen_opc_pc[lj] = dc->pc;
            gen_opc_condexec_bits[lj] = (dc->condexec_cond << 4) | (dc->condexec_mask >> 1);
            tcg_ctx.gen_opc_instr_start[lj] = 1;
            tcg_ctx.gen_opc_icount[lj] = num_insns;
        }

        if (num_insns + 1 == max_insns && (tb->cflags & CF_LAST_IO))
            gen_io_start();

        if (unlikely(qemu_loglevel_mask(CPU_LOG_TB_OP | CPU_LOG_TB_OP_OPT))) {
            tcg_gen_debug_insn_start(dc->pc);
        }

        if (dc->thumb) {
            disas_thumb_insn(env, dc);
            if (dc->condexec_mask) {
                dc->condexec_cond = (dc->condexec_cond & 0xe)
                                   | ((dc->condexec_mask >> 4) & 1);
                dc->condexec_mask = (dc->condexec_mask << 1) & 0x1f;
                if (dc->condexec_mask == 0) {
                    dc->condexec_cond = 0;
                }
            }
        } else {
            disas_arm_insn(env, dc);
        }

        if (dc->condjmp && !dc->is_jmp) {
            gen_set_label(dc->condlabel);
            dc->condjmp = 0;
        }

        if (tcg_check_temp_count()) {
            fprintf(stderr, "TCG temporary leak before %08x\n", dc->pc);
        }

        /* Translation stops when a conditional branch is encountered.
         * Otherwise the subsequent code could get translated several times.
         * Also stop translation when a page boundary is reached.  This
         * ensures prefetch aborts occur at the right place.  */
        num_insns ++;
    } while (!dc->is_jmp && tcg_ctx.gen_opc_ptr < gen_opc_end &&
             !env->singlestep_enabled &&
             !singlestep &&
             dc->pc < next_page_start &&
             num_insns < max_insns);

    if (tb->cflags & CF_LAST_IO) {
        if (dc->condjmp) {
            /* FIXME:  This can theoretically happen with self-modifying
               code.  */
            cpu_abort(env, "IO on conditional branch instruction");
        }
        gen_io_end();
    }

    /* At this stage dc->condjmp will only be set when the skipped
       instruction was a conditional branch or trap, and the PC has
       already been written.  */
    if (unlikely(env->singlestep_enabled)) {
        /* Make sure the pc is updated, and raise a debug exception.  */
        if (dc->condjmp) {
            gen_set_condexec(dc);
            if (dc->is_jmp == DISAS_SWI) {
                gen_exception(EXCP_SWI);
            } else {
                gen_exception(EXCP_DEBUG);
            }
            gen_set_label(dc->condlabel);
        }
        if (dc->condjmp || !dc->is_jmp) {
            gen_set_pc_im(dc->pc);
            dc->condjmp = 0;
        }
        gen_set_condexec(dc);
        if (dc->is_jmp == DISAS_SWI && !dc->condjmp) {
            gen_exception(EXCP_SWI);
        } else {
            /* FIXME: Single stepping a WFI insn will not halt
               the CPU.  */
            gen_exception(EXCP_DEBUG);
        }
    } else {
        /* While branches must always occur at the end of an IT block,
           there are a few other things that can cause us to terminate
           the TB in the middle of an IT block:
            - Exception generating instructions (bkpt, swi, undefined).
            - Page boundaries.
            - Hardware watchpoints.
           Hardware breakpoints have already been handled and skip this code.
         */
        gen_set_condexec(dc);
        switch(dc->is_jmp) {
        case DISAS_NEXT:
            gen_goto_tb(dc, 1, dc->pc);
            break;
        default:
        case DISAS_JUMP:
        case DISAS_UPDATE:
            /* indicate that the hash table must be used to find the next TB */
            tcg_gen_exit_tb(0);
            break;
        case DISAS_TB_JUMP:
            /* nothing more to generate */
            break;
        case DISAS_WFI:
            gen_helper_wfi(cpu_env);
            break;
        case DISAS_SWI:
            gen_exception(EXCP_SWI);
            break;
        }
        if (dc->condjmp) {
            gen_set_label(dc->condlabel);
            gen_set_condexec(dc);
            gen_goto_tb(dc, 1, dc->pc);
            dc->condjmp = 0;
        }
    }

done_generating:
    gen_icount_end(tb, num_insns);
    *tcg_ctx.gen_opc_ptr = INDEX_op_end;

#ifdef DEBUG_DISAS
    if (qemu_loglevel_mask(CPU_LOG_TB_IN_ASM)) {
        qemu_log("----------------\n");
        qemu_log("IN: %s\n", lookup_symbol(pc_start));
        log_target_disas(env, pc_start, dc->pc - pc_start,
                         dc->thumb | (dc->bswap_code << 1));
        qemu_log("\n");
    }
#endif
    if (search_pc) {
        j = tcg_ctx.gen_opc_ptr - tcg_ctx.gen_opc_buf;
        lj++;
        while (lj <= j)
            tcg_ctx.gen_opc_instr_start[lj++] = 0;
    } else {
        tb->size = dc->pc - pc_start;
        tb->icount = num_insns;
    }
}

void gen_intermediate_code(CPUARMState *env, TranslationBlock *tb)
{
    gen_intermediate_code_internal(env, tb, 0);
}

void gen_intermediate_code_pc(CPUARMState *env, TranslationBlock *tb)
{
    gen_intermediate_code_internal(env, tb, 1);
}

static const char *cpu_mode_names[16] = {
  "usr", "fiq", "irq", "svc", "???", "???", "???", "abt",
  "???", "???", "???", "und", "???", "???", "???", "sys"
};

void cpu_dump_state(CPUARMState *env, FILE *f, fprintf_function cpu_fprintf,
                    int flags)
{
    int i;
    uint32_t psr;

    for(i=0;i<16;i++) {
        cpu_fprintf(f, "R%02d=%08x", i, env->regs[i]);
        if ((i % 4) == 3)
            cpu_fprintf(f, "\n");
        else
            cpu_fprintf(f, " ");
    }
    psr = cpsr_read(env);
    cpu_fprintf(f, "PSR=%08x %c%c%c%c %c %s%d\n",
                psr,
                psr & (1 << 31) ? 'N' : '-',
                psr & (1 << 30) ? 'Z' : '-',
                psr & (1 << 29) ? 'C' : '-',
                psr & (1 << 28) ? 'V' : '-',
                psr & CPSR_T ? 'T' : 'A',
                cpu_mode_names[psr & 0xf], (psr & 0x10) ? 32 : 26);

    if (flags & CPU_DUMP_FPU) {
        int numvfpregs = 0;
        if (arm_feature(env, ARM_FEATURE_VFP)) {
            numvfpregs += 16;
        }
        if (arm_feature(env, ARM_FEATURE_VFP3)) {
            numvfpregs += 16;
        }
        for (i = 0; i < numvfpregs; i++) {
            uint64_t v = float64_val(env->vfp.regs[i]);
            cpu_fprintf(f, "s%02d=%08x s%02d=%08x d%02d=%016" PRIx64 "\n",
                        i * 2, (uint32_t)v,
                        i * 2 + 1, (uint32_t)(v >> 32),
                        i, v);
        }
        cpu_fprintf(f, "FPSCR: %08x\n", (int)env->vfp.xregs[ARM_VFP_FPSCR]);
    }
}

void restore_state_to_opc(CPUARMState *env, TranslationBlock *tb, int pc_pos)
{
    env->regs[15] = tcg_ctx.gen_opc_pc[pc_pos];
    env->condexec_bits = gen_opc_condexec_bits[pc_pos];
}<|MERGE_RESOLUTION|>--- conflicted
+++ resolved
@@ -468,35 +468,9 @@
 static void gen_sbc_CC(TCGv dest, TCGv t0, TCGv t1)
 {
     TCGv tmp = tcg_temp_new_i32();
-<<<<<<< HEAD
-    tcg_gen_subi_i32(cpu_CF, cpu_CF, 1);
-    if (TCG_TARGET_HAS_add2_i32) {
-        tcg_gen_movi_i32(tmp, 0);
-        tcg_gen_add2_i32(cpu_NF, cpu_CF, t0, tmp, cpu_CF, tmp);
-        tcg_gen_sub2_i32(cpu_NF, cpu_CF, cpu_NF, cpu_CF, t1, tmp);
-    } else {
-        TCGv_i64 q0 = tcg_temp_new_i64();
-        TCGv_i64 q1 = tcg_temp_new_i64();
-        tcg_gen_extu_i32_i64(q0, t0);
-        tcg_gen_extu_i32_i64(q1, t1);
-        tcg_gen_sub_i64(q0, q0, q1);
-        tcg_gen_extu_i32_i64(q1, cpu_CF);
-        tcg_gen_add_i64(q0, q0, q1);
-        tcg_gen_extr_i64_i32(cpu_NF, cpu_CF, q0);
-        tcg_temp_free_i64(q0);
-        tcg_temp_free_i64(q1);
-    }
-    tcg_gen_mov_i32(cpu_ZF, cpu_NF);
-    tcg_gen_xor_i32(cpu_VF, cpu_NF, t0);
-    tcg_gen_xor_i32(tmp, t0, t1);
-    tcg_gen_and_i32(cpu_VF, cpu_VF, tmp);
-    tcg_temp_free_i32(tmp);
-    tcg_gen_mov_i32(dest, cpu_NF);
-=======
     tcg_gen_not_i32(tmp, t1);
     gen_adc_CC(dest, t0, tmp);
     tcg_temp_free(tmp);
->>>>>>> ee24aaf3
 }
 
 #define GEN_SHIFT(name)                                               \
