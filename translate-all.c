--- conflicted
+++ resolved
@@ -1555,11 +1555,7 @@
 void cpu_interrupt(CPUState *cpu, int mask)
 {
     cpu->interrupt_request |= mask;
-<<<<<<< HEAD
-    cpu_unlink_tb(cpu);
-=======
     cpu->tcg_exit_req = 1;
->>>>>>> 139a4b63
 }
 
 /*
