/*
 * DMA helper functions
 *
 * Copyright (c) 2009 Red Hat
 *
 * This work is licensed under the terms of the GNU General Public License
 * (GNU GPL), version 2 or later.
 */

#ifndef DMA_H
#define DMA_H

#include <stdio.h>
#include "exec/memory.h"
#include "exec/address-spaces.h"
#include "hw/hw.h"
#include "block/block.h"
#include "block/accounting.h"
#include "sysemu/kvm.h"

typedef struct ScatterGatherEntry ScatterGatherEntry;

typedef enum {
    DMA_DIRECTION_TO_DEVICE = 0,
    DMA_DIRECTION_FROM_DEVICE = 1,
} DMADirection;

struct QEMUSGList {
    ScatterGatherEntry *sg;
    int nsg;
    int nalloc;
    size_t size;
    DeviceState *dev;
    AddressSpace *as;
};

#ifndef CONFIG_USER_ONLY

/*
 * When an IOMMU is present, bus addresses become distinct from
 * CPU/memory physical addresses and may be a different size.  Because
 * the IOVA size depends more on the bus than on the platform, we more
 * or less have to treat these as 64-bit always to cover all (or at
 * least most) cases.
 */
typedef uint64_t dma_addr_t;

#define DMA_ADDR_BITS 64
#define DMA_ADDR_FMT "%" PRIx64

static inline void dma_barrier(AddressSpace *as, DMADirection dir)
{
    /*
     * This is called before DMA read and write operations
     * unless the _relaxed form is used and is responsible
     * for providing some sane ordering of accesses vs
     * concurrently running VCPUs.
     *
     * Users of map(), unmap() or lower level st/ld_*
     * operations are responsible for providing their own
     * ordering via barriers.
     *
     * This primitive implementation does a simple smp_mb()
     * before each operation which provides pretty much full
     * ordering.
     *
     * A smarter implementation can be devised if needed to
     * use lighter barriers based on the direction of the
     * transfer, the DMA context, etc...
     */
    if (kvm_enabled()) {
        smp_mb();
    }
}

/* Checks that the given range of addresses is valid for DMA.  This is
 * useful for certain cases, but usually you should just use
 * dma_memory_{read,write}() and check for errors */
static inline bool dma_memory_valid(AddressSpace *as,
                                    dma_addr_t addr, dma_addr_t len,
                                    DMADirection dir)
{
<<<<<<< HEAD
    return address_space_access_valid(as, addr, len,
                                      dir == DMA_DIRECTION_FROM_DEVICE);
=======
    if (!dma) {
        dma = &dma_context_memory;
    }
    if (!dma_has_iommu(dma)) {
        return true;
    } else {
        return iommu_dma_memory_valid(dma, addr, len, dir);
    }
>>>>>>> 732f3483
}

static inline int dma_memory_rw_relaxed(AddressSpace *as, dma_addr_t addr,
                                        void *buf, dma_addr_t len,
                                        DMADirection dir)
{
<<<<<<< HEAD
    return address_space_rw(as, addr, buf, len, dir == DMA_DIRECTION_FROM_DEVICE);
=======
    if (!dma) {
        dma = &dma_context_memory;
    }
    if (!dma_has_iommu(dma)) {
        /* Fast-path for no IOMMU */
        address_space_rw(dma->as, addr, buf, len, dir == DMA_DIRECTION_FROM_DEVICE);
        return 0;
    } else {
        return iommu_dma_memory_rw(dma, addr, buf, len, dir);
    }
>>>>>>> 732f3483
}

static inline int dma_memory_read_relaxed(AddressSpace *as, dma_addr_t addr,
                                          void *buf, dma_addr_t len)
{
    return dma_memory_rw_relaxed(as, addr, buf, len, DMA_DIRECTION_TO_DEVICE);
}

static inline int dma_memory_write_relaxed(AddressSpace *as, dma_addr_t addr,
                                           const void *buf, dma_addr_t len)
{
    return dma_memory_rw_relaxed(as, addr, (void *)buf, len,
                                 DMA_DIRECTION_FROM_DEVICE);
}

static inline int dma_memory_rw(AddressSpace *as, dma_addr_t addr,
                                void *buf, dma_addr_t len,
                                DMADirection dir)
{
    dma_barrier(as, dir);

    return dma_memory_rw_relaxed(as, addr, buf, len, dir);
}

static inline int dma_memory_read(AddressSpace *as, dma_addr_t addr,
                                  void *buf, dma_addr_t len)
{
    return dma_memory_rw(as, addr, buf, len, DMA_DIRECTION_TO_DEVICE);
}

static inline int dma_memory_write(AddressSpace *as, dma_addr_t addr,
                                   const void *buf, dma_addr_t len)
{
    return dma_memory_rw(as, addr, (void *)buf, len,
                         DMA_DIRECTION_FROM_DEVICE);
}

int dma_memory_set(AddressSpace *as, dma_addr_t addr, uint8_t c, dma_addr_t len);

static inline void *dma_memory_map(AddressSpace *as,
                                   dma_addr_t addr, dma_addr_t *len,
                                   DMADirection dir)
{
<<<<<<< HEAD
    hwaddr xlen = *len;
    void *p;

    p = address_space_map(as, addr, &xlen, dir == DMA_DIRECTION_FROM_DEVICE);
    *len = xlen;
    return p;
=======
    if (!dma) {
        dma = &dma_context_memory;
    }
    if (!dma_has_iommu(dma)) {
        hwaddr xlen = *len;
        void *p;

        p = address_space_map(dma->as, addr, &xlen, dir == DMA_DIRECTION_FROM_DEVICE);
        *len = xlen;
        return p;
    } else {
        return iommu_dma_memory_map(dma, addr, len, dir);
    }
>>>>>>> 732f3483
}

static inline void dma_memory_unmap(AddressSpace *as,
                                    void *buffer, dma_addr_t len,
                                    DMADirection dir, dma_addr_t access_len)
{
<<<<<<< HEAD
    address_space_unmap(as, buffer, (hwaddr)len,
                        dir == DMA_DIRECTION_FROM_DEVICE, access_len);
=======
    if (!dma) {
        dma = &dma_context_memory;
    }
    if (!dma_has_iommu(dma)) {
        address_space_unmap(dma->as, buffer, (hwaddr)len,
                            dir == DMA_DIRECTION_FROM_DEVICE, access_len);
    } else {
        iommu_dma_memory_unmap(dma, buffer, len, dir, access_len);
    }
>>>>>>> 732f3483
}

#define DEFINE_LDST_DMA(_lname, _sname, _bits, _end) \
    static inline uint##_bits##_t ld##_lname##_##_end##_dma(AddressSpace *as, \
                                                            dma_addr_t addr) \
    {                                                                   \
        uint##_bits##_t val;                                            \
        dma_memory_read(as, addr, &val, (_bits) / 8);                   \
        return _end##_bits##_to_cpu(val);                               \
    }                                                                   \
    static inline void st##_sname##_##_end##_dma(AddressSpace *as,      \
                                                 dma_addr_t addr,       \
                                                 uint##_bits##_t val)   \
    {                                                                   \
        val = cpu_to_##_end##_bits(val);                                \
        dma_memory_write(as, addr, &val, (_bits) / 8);                  \
    }

static inline uint8_t ldub_dma(AddressSpace *as, dma_addr_t addr)
{
    uint8_t val;

    dma_memory_read(as, addr, &val, 1);
    return val;
}

static inline void stb_dma(AddressSpace *as, dma_addr_t addr, uint8_t val)
{
    dma_memory_write(as, addr, &val, 1);
}

DEFINE_LDST_DMA(uw, w, 16, le);
DEFINE_LDST_DMA(l, l, 32, le);
DEFINE_LDST_DMA(q, q, 64, le);
DEFINE_LDST_DMA(uw, w, 16, be);
DEFINE_LDST_DMA(l, l, 32, be);
DEFINE_LDST_DMA(q, q, 64, be);

#undef DEFINE_LDST_DMA

struct ScatterGatherEntry {
    dma_addr_t base;
    dma_addr_t len;
};

void qemu_sglist_init(QEMUSGList *qsg, DeviceState *dev, int alloc_hint,
                      AddressSpace *as);
void qemu_sglist_add(QEMUSGList *qsg, dma_addr_t base, dma_addr_t len);
void qemu_sglist_destroy(QEMUSGList *qsg);
#endif

typedef BlockAIOCB *DMAIOFunc(BlockBackend *blk, int64_t sector_num,
                              QEMUIOVector *iov, int nb_sectors,
                              BlockCompletionFunc *cb, void *opaque);

BlockAIOCB *dma_blk_io(BlockBackend *blk,
                       QEMUSGList *sg, uint64_t sector_num,
                       DMAIOFunc *io_func, BlockCompletionFunc *cb,
                       void *opaque, DMADirection dir);
BlockAIOCB *dma_blk_read(BlockBackend *blk,
                         QEMUSGList *sg, uint64_t sector,
                         BlockCompletionFunc *cb, void *opaque);
BlockAIOCB *dma_blk_write(BlockBackend *blk,
                          QEMUSGList *sg, uint64_t sector,
                          BlockCompletionFunc *cb, void *opaque);
uint64_t dma_buf_read(uint8_t *ptr, int32_t len, QEMUSGList *sg);
uint64_t dma_buf_write(uint8_t *ptr, int32_t len, QEMUSGList *sg);

void dma_acct_start(BlockBackend *blk, BlockAcctCookie *cookie,
                    QEMUSGList *sg, enum BlockAcctType type);

#endif<|MERGE_RESOLUTION|>--- conflicted
+++ resolved
@@ -80,39 +80,24 @@
                                     dma_addr_t addr, dma_addr_t len,
                                     DMADirection dir)
 {
-<<<<<<< HEAD
     return address_space_access_valid(as, addr, len,
                                       dir == DMA_DIRECTION_FROM_DEVICE);
-=======
-    if (!dma) {
-        dma = &dma_context_memory;
-    }
-    if (!dma_has_iommu(dma)) {
-        return true;
-    } else {
-        return iommu_dma_memory_valid(dma, addr, len, dir);
-    }
->>>>>>> 732f3483
 }
 
 static inline int dma_memory_rw_relaxed(AddressSpace *as, dma_addr_t addr,
                                         void *buf, dma_addr_t len,
                                         DMADirection dir)
 {
-<<<<<<< HEAD
     return address_space_rw(as, addr, buf, len, dir == DMA_DIRECTION_FROM_DEVICE);
-=======
-    if (!dma) {
-        dma = &dma_context_memory;
-    }
-    if (!dma_has_iommu(dma)) {
-        /* Fast-path for no IOMMU */
-        address_space_rw(dma->as, addr, buf, len, dir == DMA_DIRECTION_FROM_DEVICE);
-        return 0;
-    } else {
-        return iommu_dma_memory_rw(dma, addr, buf, len, dir);
-    }
->>>>>>> 732f3483
+}
+
+static inline int dma_memory_rw_relaxed_attr(AddressSpace *as, dma_addr_t addr,
+                                             void *buf, dma_addr_t len,
+                                             DMADirection dir,
+                                             MemoryTransactionAttr *attr)
+{
+    return address_space_rw_attr(as, addr, buf, len,
+                                 dir == DMA_DIRECTION_FROM_DEVICE, attr);
 }
 
 static inline int dma_memory_read_relaxed(AddressSpace *as, dma_addr_t addr,
@@ -126,6 +111,16 @@
 {
     return dma_memory_rw_relaxed(as, addr, (void *)buf, len,
                                  DMA_DIRECTION_FROM_DEVICE);
+}
+
+static inline int dma_memory_rw_attr(AddressSpace *as, dma_addr_t addr,
+                                     void *buf, dma_addr_t len,
+                                     DMADirection dir,
+                                     MemoryTransactionAttr *attr)
+{
+    dma_barrier(as, dir);
+
+    return dma_memory_rw_relaxed_attr(as, addr, buf, len, dir, attr);
 }
 
 static inline int dma_memory_rw(AddressSpace *as, dma_addr_t addr,
@@ -156,48 +151,20 @@
                                    dma_addr_t addr, dma_addr_t *len,
                                    DMADirection dir)
 {
-<<<<<<< HEAD
     hwaddr xlen = *len;
     void *p;
 
     p = address_space_map(as, addr, &xlen, dir == DMA_DIRECTION_FROM_DEVICE);
     *len = xlen;
     return p;
-=======
-    if (!dma) {
-        dma = &dma_context_memory;
-    }
-    if (!dma_has_iommu(dma)) {
-        hwaddr xlen = *len;
-        void *p;
-
-        p = address_space_map(dma->as, addr, &xlen, dir == DMA_DIRECTION_FROM_DEVICE);
-        *len = xlen;
-        return p;
-    } else {
-        return iommu_dma_memory_map(dma, addr, len, dir);
-    }
->>>>>>> 732f3483
 }
 
 static inline void dma_memory_unmap(AddressSpace *as,
                                     void *buffer, dma_addr_t len,
                                     DMADirection dir, dma_addr_t access_len)
 {
-<<<<<<< HEAD
     address_space_unmap(as, buffer, (hwaddr)len,
                         dir == DMA_DIRECTION_FROM_DEVICE, access_len);
-=======
-    if (!dma) {
-        dma = &dma_context_memory;
-    }
-    if (!dma_has_iommu(dma)) {
-        address_space_unmap(dma->as, buffer, (hwaddr)len,
-                            dir == DMA_DIRECTION_FROM_DEVICE, access_len);
-    } else {
-        iommu_dma_memory_unmap(dma, buffer, len, dir, access_len);
-    }
->>>>>>> 732f3483
 }
 
 #define DEFINE_LDST_DMA(_lname, _sname, _bits, _end) \
